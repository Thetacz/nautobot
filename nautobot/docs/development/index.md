--- conflicted
+++ resolved
@@ -100,11 +100,7 @@
    a. Find an item that matches your request? Comment on the corresponding GitHub Issue or GitHub Discussion.
    b. Don't see a match for your request? Continue.
 3. Open a GitHub Issue
-<<<<<<< HEAD
-   a. The issue will be reviewed. Based on the request, it will get labeled as `current`, `near-term`, `future`.  
-=======
    a. The issue will be reviewed. Based on the request, it will get labeled as `current`, `near-term`, `future`.
->>>>>>> fdc2efff
    b. It will likely only stay in _current_ if it is trivial and quick work.
    c. If it gets labeled as _future_, the issue will be closed in the next batch of issues that get migrated and converted to GitHub discussions.
 
@@ -240,15 +236,9 @@
 
 - All new functionality must include relevant tests where applicable.
 
-<<<<<<< HEAD
-- When submitting a pull request, please be sure to work off of the `develop`
-  branch, rather than `main`. The `develop` branch is used for ongoing
-  development, while `main` is used for tagging stable releases.
-=======
 - When submitting a pull request, please be sure to work off of the `develop` or `next`
   branch as appropriate, rather than `main`. The `develop` branch is used for ongoing
   fixes, and `next` is used for major new feature development, while `main` is used only for tagging stable releases.
->>>>>>> fdc2efff
 
 - In most cases, it is not necessary to add a changelog entry: A maintainer will take care of this when the PR is merged. (This helps avoid merge conflicts
   resulting from multiple PRs being submitted simultaneously.)
