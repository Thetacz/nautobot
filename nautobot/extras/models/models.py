import json
import logging
import uuid
from collections import OrderedDict

from django.conf import settings
from django.contrib.contenttypes.fields import GenericForeignKey
from django.contrib.contenttypes.models import ContentType
from django.core.serializers.json import DjangoJSONEncoder
from django.core.exceptions import ValidationError
from django.db import models
from django.http import HttpResponse
from django.urls import reverse
from django.utils import timezone
from graphene_django.settings import graphene_settings
from graphql import get_default_backend
from graphql.error import GraphQLSyntaxError
from graphql.language.ast import OperationDefinition
from jsonschema.exceptions import SchemaError, ValidationError as JSONSchemaValidationError
from jsonschema.validators import Draft7Validator
from rest_framework.utils.encoders import JSONEncoder

from nautobot.extras.choices import *
from nautobot.extras.constants import *
from nautobot.extras.models import ChangeLoggedModel
from nautobot.extras.models.customfields import CustomFieldModel
from nautobot.extras.models.relationships import RelationshipModel
from nautobot.extras.querysets import ConfigContextQuerySet
from nautobot.extras.utils import extras_features, FeatureQuery, image_upload
from nautobot.core.models import BaseModel
from nautobot.core.models.generics import OrganizationalModel
from nautobot.utilities.utils import deepmerge, render_jinja2


#
# Webhooks
#
@extras_features("graphql")
class Webhook(BaseModel, ChangeLoggedModel):
    """
    A Webhook defines a request that will be sent to a remote application when an object is created, updated, and/or
    delete in Nautobot. The request will contain a representation of the object, which the remote application can act on.
    Each Webhook can be limited to firing only on certain actions or certain object types.
    """

    content_types = models.ManyToManyField(
        to=ContentType,
        related_name="webhooks",
        verbose_name="Object types",
        limit_choices_to=FeatureQuery("webhooks"),
        help_text="The object(s) to which this Webhook applies.",
    )
    name = models.CharField(max_length=150, unique=True)
    type_create = models.BooleanField(default=False, help_text="Call this webhook when a matching object is created.")
    type_update = models.BooleanField(default=False, help_text="Call this webhook when a matching object is updated.")
    type_delete = models.BooleanField(default=False, help_text="Call this webhook when a matching object is deleted.")
    payload_url = models.CharField(
        max_length=500,
        verbose_name="URL",
        help_text="A POST will be sent to this URL when the webhook is called.",
    )
    enabled = models.BooleanField(default=True)
    http_method = models.CharField(
        max_length=30,
        choices=WebhookHttpMethodChoices,
        default=WebhookHttpMethodChoices.METHOD_POST,
        verbose_name="HTTP method",
    )
    http_content_type = models.CharField(
        max_length=100,
        default=HTTP_CONTENT_TYPE_JSON,
        verbose_name="HTTP content type",
        help_text="The complete list of official content types is available "
        '<a href="https://www.iana.org/assignments/media-types/media-types.xhtml">here</a>.',
    )
    additional_headers = models.TextField(
        blank=True,
        help_text="User-supplied HTTP headers to be sent with the request in addition to the HTTP content type. "
        "Headers should be defined in the format <code>Name: Value</code>. Jinja2 template processing is "
        "support with the same context as the request body (below).",
    )
    body_template = models.TextField(
        blank=True,
        help_text="Jinja2 template for a custom request body. If blank, a JSON object representing the change will be "
        "included. Available context data includes: <code>event</code>, <code>model</code>, "
        "<code>timestamp</code>, <code>username</code>, <code>request_id</code>, and <code>data</code>.",
    )
    secret = models.CharField(
        max_length=255,
        blank=True,
        help_text="When provided, the request will include a 'X-Hook-Signature' "
        "header containing a HMAC hex digest of the payload body using "
        "the secret as the key. The secret is not transmitted in "
        "the request.",
    )
    ssl_verification = models.BooleanField(
        default=True,
        verbose_name="SSL verification",
        help_text="Enable SSL certificate verification. Disable with caution!",
    )
    ca_file_path = models.CharField(
        max_length=4096,
        null=True,
        blank=True,
        verbose_name="CA File Path",
        help_text="The specific CA certificate file to use for SSL verification. "
        "Leave blank to use the system defaults.",
    )

    class Meta:
        ordering = ("name",)
        unique_together = (
            "payload_url",
            "type_create",
            "type_update",
            "type_delete",
        )

    def __str__(self):
        return self.name

    def clean(self):
        super().clean()

        # At least one action type must be selected
        if not self.type_create and not self.type_delete and not self.type_update:
            raise ValidationError("You must select at least one type: create, update, and/or delete.")

        # CA file path requires SSL verification enabled
        if not self.ssl_verification and self.ca_file_path:
            raise ValidationError(
                {"ca_file_path": "Do not specify a CA certificate file if SSL verification is disabled."}
            )

    def render_headers(self, context):
        """
        Render additional_headers and return a dict of Header: Value pairs.
        """
        if not self.additional_headers:
            return {}
        ret = {}
        data = render_jinja2(self.additional_headers, context)
        for line in data.splitlines():
            header, value = line.split(":")
            ret[header.strip()] = value.strip()
        return ret

    def render_body(self, context):
        """
        Render the body template, if defined. Otherwise, jump the context as a JSON object.
        """
        if self.body_template:
            return render_jinja2(self.body_template, context)
        else:
            return json.dumps(context, cls=JSONEncoder)

    def get_absolute_url(self):
        return reverse("extras:webhook", kwargs={"pk": self.pk})


#
# Custom links
#
@extras_features("graphql")
class CustomLink(BaseModel, ChangeLoggedModel):
    """
    A custom link to an external representation of a Nautobot object. The link text and URL fields accept Jinja2 template
    code to be rendered with an object as context.
    """

    content_type = models.ForeignKey(
        to=ContentType,
        on_delete=models.CASCADE,
        limit_choices_to=FeatureQuery("custom_links"),
    )
    name = models.CharField(max_length=100, unique=True)
    text = models.CharField(
        max_length=500,
        help_text="Jinja2 template code for link text. Reference the object as <code>{{ obj }}</code> such as <code>{{ obj.platform.slug }}</code>. Links which render as empty text will not be displayed.",
    )
    target_url = models.CharField(
        max_length=500,
        verbose_name="URL",
        help_text="Jinja2 template code for link URL. Reference the object as <code>{{ obj }}</code> such as <code>{{ obj.platform.slug }}</code>.",
    )
    weight = models.PositiveSmallIntegerField(default=100)
    group_name = models.CharField(
        max_length=50,
        blank=True,
        help_text="Links with the same group will appear as a dropdown menu",
    )
    button_class = models.CharField(
        max_length=30,
        choices=CustomLinkButtonClassChoices,
        default=CustomLinkButtonClassChoices.CLASS_DEFAULT,
        help_text="The class of the first link in a group will be used for the dropdown button",
    )
    new_window = models.BooleanField(help_text="Force link to open in a new window")

    class Meta:
        ordering = ["group_name", "weight", "name"]

    def __str__(self):
        return self.name

    def get_absolute_url(self):
        return reverse("extras:customlink", kwargs={"pk": self.pk})


#
# Export templates
#


@extras_features(
    "graphql",
    "relationships",
)
class ExportTemplate(BaseModel, ChangeLoggedModel, RelationshipModel):
    # An ExportTemplate *may* be owned by another model, such as a GitRepository, or it may be un-owned
    owner_content_type = models.ForeignKey(
        to=ContentType,
        related_name="export_template_owners",
        on_delete=models.CASCADE,
        limit_choices_to=FeatureQuery("export_template_owners"),
        default=None,
        null=True,
        blank=True,
    )
    owner_object_id = models.UUIDField(default=None, null=True, blank=True)
    owner = GenericForeignKey(
        ct_field="owner_content_type",
        fk_field="owner_object_id",
    )
    content_type = models.ForeignKey(
        to=ContentType,
        on_delete=models.CASCADE,
        limit_choices_to=FeatureQuery("export_templates"),
    )
    name = models.CharField(max_length=100)
    description = models.CharField(max_length=200, blank=True)
    template_code = models.TextField(
        help_text="The list of objects being exported is passed as a context variable named <code>queryset</code>."
    )
    mime_type = models.CharField(
        max_length=50,
        blank=True,
        verbose_name="MIME type",
        help_text="Defaults to <code>text/plain</code>",
    )
    file_extension = models.CharField(
        max_length=15,
        blank=True,
        help_text="Extension to append to the rendered filename",
    )

    class Meta:
        ordering = ["content_type", "name"]
        unique_together = [["content_type", "name", "owner_content_type", "owner_object_id"]]

    def __str__(self):
        if self.owner:
            return f"[{self.owner}] {self.content_type}: {self.name}"
        return "{}: {}".format(self.content_type, self.name)

    def render(self, queryset):
        """
        Render the contents of the template.
        """
        context = {"queryset": queryset}
        output = render_jinja2(self.template_code, context)

        # Replace CRLF-style line terminators
        output = output.replace("\r\n", "\n")

        return output

    def render_to_response(self, queryset):
        """
        Render the template to an HTTP response, delivered as a named file attachment
        """
        output = self.render(queryset)
        mime_type = "text/plain" if not self.mime_type else self.mime_type

        # Build the response
        response = HttpResponse(output, content_type=mime_type)
        filename = "nautobot_{}{}".format(
            queryset.model._meta.verbose_name_plural,
            ".{}".format(self.file_extension) if self.file_extension else "",
        )
        response["Content-Disposition"] = 'attachment; filename="{}"'.format(filename)

        return response

    def get_absolute_url(self):
        return reverse("extras:exporttemplate", kwargs={"pk": self.pk})

    def clean(self):
        super().clean()
        if self.file_extension.startswith("."):
            self.file_extension = self.file_extension[1:]

        # Don't allow two ExportTemplates with the same name, content_type, and owner.
        # This is necessary because Django doesn't consider NULL=NULL, and so if owner is NULL the unique_together
        # condition will never be matched even if name and content_type are the same.
        if (
            ExportTemplate.objects.exclude(pk=self.pk)
            .filter(
                name=self.name,
                content_type=self.content_type,
                owner_content_type=self.owner_content_type,
                owner_object_id=self.owner_object_id,
            )
            .exists()
        ):
            raise ValidationError({"name": "An ExportTemplate with this name and content type already exists."})


#
# Image attachments
#


class ImageAttachment(BaseModel):
    """
    An uploaded image which is associated with an object.
    """

    content_type = models.ForeignKey(to=ContentType, on_delete=models.CASCADE)
    object_id = models.UUIDField()
    parent = GenericForeignKey(ct_field="content_type", fk_field="object_id")
    image = models.ImageField(upload_to=image_upload, height_field="image_height", width_field="image_width")
    image_height = models.PositiveSmallIntegerField()
    image_width = models.PositiveSmallIntegerField()
    name = models.CharField(max_length=50, blank=True)
    created = models.DateTimeField(auto_now_add=True)

    class Meta:
        ordering = ("name",)  # name may be non-unique

    def __str__(self):
        if self.name:
            return self.name
        filename = self.image.name.rsplit("/", 1)[-1]
        return filename.split("_", 2)[2]

    def delete(self, *args, **kwargs):

        _name = self.image.name

        super().delete(*args, **kwargs)

        # Delete file from disk
        self.image.delete(save=False)

        # Deleting the file erases its name. We restore the image's filename here in case we still need to reference it
        # before the request finishes. (For example, to display a message indicating the ImageAttachment was deleted.)
        self.image.name = _name

    @property
    def size(self):
        """
        Wrapper around `image.size` to suppress an OSError in case the file is inaccessible. Also opportunistically
        catch other exceptions that we know other storage back-ends to throw.
        """
        expected_exceptions = [OSError]

        try:
            from botocore.exceptions import ClientError

            expected_exceptions.append(ClientError)
        except ImportError:
            pass

        try:
            return self.image.size
        except tuple(expected_exceptions):
            return None


#
# Config contexts
#


class ConfigContextSchemaValidationMixin:
    """
    Mixin that provides validation of config context data against a json schema.
    """

    def _validate_with_schema(self, data_field, schema_field):
        schema = getattr(self, schema_field)
        data = getattr(self, data_field)

        # If schema is None, then no schema has been specified on the instance and thus no validation should occur.
        if schema:
            try:
                Draft7Validator(schema.data_schema).validate(data)
            except JSONSchemaValidationError as e:
                raise ValidationError({data_field: [f"Validation using the JSON Schema {schema} failed.", e.message]})


@extras_features("graphql")
class ConfigContext(BaseModel, ChangeLoggedModel, ConfigContextSchemaValidationMixin):
    """
    A ConfigContext represents a set of arbitrary data available to any Device or VirtualMachine matching its assigned
    qualifiers (region, site, etc.). For example, the data stored in a ConfigContext assigned to site A and tenant B
    will be available to a Device in site A assigned to tenant B. Data is stored in JSON format.
    """

    name = models.CharField(
        max_length=100,
    )

    # A ConfigContext *may* be owned by another model, such as a GitRepository, or it may be un-owned
    owner_content_type = models.ForeignKey(
        to=ContentType,
        on_delete=models.CASCADE,
        limit_choices_to=FeatureQuery("config_context_owners"),
        default=None,
        null=True,
        blank=True,
    )
    owner_object_id = models.UUIDField(default=None, null=True, blank=True)
    owner = GenericForeignKey(
        ct_field="owner_content_type",
        fk_field="owner_object_id",
    )

    weight = models.PositiveSmallIntegerField(default=1000)
    description = models.CharField(max_length=200, blank=True)
    is_active = models.BooleanField(
        default=True,
    )
    schema = models.ForeignKey(
        to="extras.ConfigContextSchema",
        on_delete=models.SET_NULL,
        null=True,
        blank=True,
        help_text="Optional schema to validate the structure of the data",
    )
    regions = models.ManyToManyField(to="dcim.Region", related_name="+", blank=True)
    sites = models.ManyToManyField(to="dcim.Site", related_name="+", blank=True)
    roles = models.ManyToManyField(to="dcim.DeviceRole", related_name="+", blank=True)
    device_types = models.ManyToManyField(to="dcim.DeviceType", related_name="+", blank=True)
    platforms = models.ManyToManyField(to="dcim.Platform", related_name="+", blank=True)
    cluster_groups = models.ManyToManyField(to="virtualization.ClusterGroup", related_name="+", blank=True)
    clusters = models.ManyToManyField(to="virtualization.Cluster", related_name="+", blank=True)
    tenant_groups = models.ManyToManyField(to="tenancy.TenantGroup", related_name="+", blank=True)
    tenants = models.ManyToManyField(to="tenancy.Tenant", related_name="+", blank=True)
    tags = models.ManyToManyField(to="extras.Tag", related_name="+", blank=True)
    data = models.JSONField(encoder=DjangoJSONEncoder)

    objects = ConfigContextQuerySet.as_manager()

    class Meta:
        ordering = ["weight", "name"]
        unique_together = [["name", "owner_content_type", "owner_object_id"]]

    def __str__(self):
        if self.owner:
            return f"[{self.owner}] {self.name}"
        return self.name

    def get_absolute_url(self):
        return reverse("extras:configcontext", kwargs={"pk": self.pk})

    def clean(self):
        super().clean()

        # Verify that JSON data is provided as an object
        if type(self.data) is not dict:
            raise ValidationError({"data": 'JSON data must be in object form. Example: {"foo": 123}'})

<<<<<<< HEAD
=======
        # Validate data against schema
        self._validate_with_schema("data", "schema")

>>>>>>> 6a4136aa
        # Check for a duplicated `name`. This is necessary because Django does not consider two NULL fields to be equal,
        # and thus if the `owner` is NULL, a duplicate `name` will not otherwise automatically raise an exception.
        if (
            ConfigContext.objects.exclude(pk=self.pk)
            .filter(name=self.name, owner_content_type=self.owner_content_type, owner_object_id=self.owner_object_id)
            .exists()
        ):
            raise ValidationError({"name": "A ConfigContext with this name already exists."})
<<<<<<< HEAD

=======
>>>>>>> 6a4136aa


class ConfigContextModel(models.Model, ConfigContextSchemaValidationMixin):
    """
    A model which includes local configuration context data. This local data will override any inherited data from
    ConfigContexts.
    """

    local_context_data = models.JSONField(
        encoder=DjangoJSONEncoder,
        blank=True,
        null=True,
    )
    local_context_schema = models.ForeignKey(
        to="extras.ConfigContextSchema",
        on_delete=models.SET_NULL,
        null=True,
        blank=True,
        help_text="Optional schema to validate the structure of the data",
    )
    # The local context data *may* be owned by another model, such as a GitRepository, or it may be un-owned
    local_context_data_owner_content_type = models.ForeignKey(
        to=ContentType,
        on_delete=models.CASCADE,
        limit_choices_to=FeatureQuery("config_context_owners"),
        default=None,
        null=True,
        blank=True,
    )
    local_context_data_owner_object_id = models.UUIDField(default=None, null=True, blank=True)
    local_context_data_owner = GenericForeignKey(
        ct_field="local_context_data_owner_content_type",
        fk_field="local_context_data_owner_object_id",
    )

    class Meta:
        abstract = True

    def get_config_context(self):
        """
        Return the rendered configuration context for a device or VM.
        """

        # always manually query for config contexts
        config_context_data = ConfigContext.objects.get_for_object(self).values_list("data", flat=True)

        # Compile all config data, overwriting lower-weight values with higher-weight values where a collision occurs
        data = OrderedDict()
        for context in config_context_data:
            data = deepmerge(data, context)

        # If the object has local config context data defined, merge it last
        if self.local_context_data:
            data = deepmerge(data, self.local_context_data)

        return data

    def clean(self):
        super().clean()

        # Verify that JSON data is provided as an object
        if self.local_context_data and type(self.local_context_data) is not dict:
            raise ValidationError({"local_context_data": 'JSON data must be in object form. Example: {"foo": 123}'})

        if self.local_context_schema and not self.local_context_data:
            raise ValidationError({"local_context_schema": "Local context data must exist for a schema to be applied."})

        # Validate data against schema
        self._validate_with_schema("local_context_data", "local_context_schema")


@extras_features(
    "custom_fields",
    "custom_validators",
    "graphql",
    "relationships",
)
class ConfigContextSchema(OrganizationalModel):
    """
    This model stores jsonschema documents where are used to optionally validate config context data payloads.
    """

    name = models.CharField(max_length=200, unique=True)
    description = models.CharField(max_length=200, blank=True)
    slug = models.SlugField()
    data_schema = models.JSONField(
        help_text="A JSON Schema document which is used to validate a config context object."
    )
    # A ConfigContextSchema *may* be owned by another model, such as a GitRepository, or it may be un-owned
    owner_content_type = models.ForeignKey(
        to=ContentType,
        on_delete=models.CASCADE,
        limit_choices_to=FeatureQuery("config_context_owners"),
        default=None,
        null=True,
        blank=True,
    )
    owner_object_id = models.UUIDField(default=None, null=True, blank=True)
    owner = GenericForeignKey(
        ct_field="owner_content_type",
        fk_field="owner_object_id",
    )

    def __str__(self):
        return self.name

    def get_absolute_url(self):
        return reverse("extras:configcontextschema", args=[self.slug])

    def clean(self):
        """
        Validate the schema
        """
        super().clean()

        try:
            Draft7Validator.check_schema(self.data_schema)
        except SchemaError as e:
            raise ValidationError({"data_schema": e.message})

        if (
            type(self.data_schema) is not dict
            or "properties" not in self.data_schema
            or self.data_schema.get("type") != "object"
        ):
            raise ValidationError(
                {
                    "data_schema": "Nautobot only supports context data in the form of an object and thus the "
                    "JSON schema must be of type object and specify a set of properties."
                }
            )


#
# Jobs
#


@extras_features("job_results")
class Job(models.Model):
    """
    Dummy model used to generate permissions for jobs. Does not exist in the database.
    """

    class Meta:
        managed = False


#
# Job results
#
@extras_features(
    "custom_fields",
    "custom_links",
    "graphql",
)
class JobResult(BaseModel, CustomFieldModel):
    """
    This model stores the results from running a user-defined report.
    """

    name = models.CharField(max_length=255)
    obj_type = models.ForeignKey(
        to=ContentType,
        related_name="job_results",
        verbose_name="Object types",
        limit_choices_to=FeatureQuery("job_results"),
        help_text="The object type to which this job result applies",
        on_delete=models.CASCADE,
    )
    created = models.DateTimeField(auto_now_add=True)
    completed = models.DateTimeField(null=True, blank=True)
    user = models.ForeignKey(
        to=settings.AUTH_USER_MODEL, on_delete=models.SET_NULL, related_name="+", blank=True, null=True
    )
    status = models.CharField(
        max_length=30,
        choices=JobResultStatusChoices,
        default=JobResultStatusChoices.STATUS_PENDING,
    )
    data = models.JSONField(encoder=DjangoJSONEncoder, null=True, blank=True)
    """
    Although "data" is technically an unstructured field, we have a standard structure that we try to adhere to.

    This structure is created loosely as a superset of the formats used by Scripts and Reports in NetBox 2.10,
    and is mostly populated by the JobResult.log() function.

    data = {
        "main": {
            "log": [
                [timestamp, log_level, object_name, object_url, message],
                [timestamp, log_level, object_name, object_url, message],
                [timestamp, log_level, object_name, object_url, message],
                ...
            ],
            "success": <count of log messages with log_level "success">,
            "info": <count of log messages with log_level "info">,
            "warning": <count of log messages with log_level "warning">,
            "failure": <count of log messages with log_level "failure">,
        },
        "grouping1": {
            "log": [...],
            "success": <count>,
            "info": <count>,
            "warning": <count>,
            "failure": <count>,
        },
        "grouping2": {...},
        ...
        "total": {
            "success": <total across main and all other groupings>,
            "info": <total across main and all other groupings>,
            "warning": <total across main and all other groupings>,
            "failure": <total across main and all other groupings>,
        },
        "output": <optional string, such as captured stdout/stderr>,
    }
    """

    job_id = models.UUIDField(unique=True)

    class Meta:
        ordering = ["-created"]

    def __str__(self):
        return str(self.job_id)

    @property
    def duration(self):
        if not self.completed:
            return None

        duration = self.completed - self.created
        minutes, seconds = divmod(duration.total_seconds(), 60)

        return f"{int(minutes)} minutes, {seconds:.2f} seconds"

    @property
    def related_object(self):
        """Get the related object, if any, identified by the `obj_type`, `name`, and/or `job_id` fields.

        If `obj_type` is extras.Job, then the `name` is used to look up an extras.jobs.Job subclass based on the
        `class_path` of the Job subclass.
        Note that this is **not** the extras.models.Job model class nor an instance thereof.

        Else, if the the model class referenced by `obj_type` has a `name` field, our `name` field will be used
        to look up a corresponding model instance. This is used, for example, to look up a related `GitRepository`;
        more generally it can be used by any model that 1) has a unique `name` field and 2) needs to have a many-to-one
        relationship between JobResults and model instances.

        Else, the `obj_type` and `job_id` will be used together as a quasi-GenericForeignKey to look up a model
        instance whose PK corresponds to the `job_id`. This behavior is currently unused in the Nautobot core,
        but may be of use to plugin developers wishing to create JobResults that have a one-to-one relationship
        to plugin model instances.
        """
        from nautobot.extras.jobs import get_job  # needed here to avoid a circular import issue

        if self.obj_type == ContentType.objects.get(app_label="extras", model="job"):
            # Related object is an extras.Job subclass, our `name` matches its `class_path`
            return get_job(self.name)

        model_class = self.obj_type.model_class()

        if hasattr(model_class, "name"):
            # See if we have a many-to-one relationship from JobResult to model_class record, based on `name`
            try:
                return model_class.objects.get(name=self.name)
            except model_class.DoesNotExist:
                pass

        # See if we have a one-to-one relationship from JobResult to model_class record based on `job_id`
        try:
            return model_class.objects.get(id=self.job_id)
        except model_class.DoesNotExist:
            pass

        return None

    def get_absolute_url(self):
        return reverse("extras:jobresult", kwargs={"pk": self.pk})

    def set_status(self, status):
        """
        Helper method to change the status of the job result. If the target status is terminal, the  completion
        time is also set.
        """
        self.status = status
        if status in JobResultStatusChoices.TERMINAL_STATE_CHOICES:
            self.completed = timezone.now()

    @classmethod
    def enqueue_job(cls, func, name, obj_type, user, *args, **kwargs):
        """
        Create a JobResult instance and enqueue a job using the given callable

        func: The callable object to be enqueued for execution
        name: Name for the JobResult instance
        obj_type: ContentType to link to the JobResult instance obj_type
        user: User object to link to the JobResult instance
        args: additional args passed to the callable
        kwargs: additional kargs passed to the callable
        """
        job_result = cls.objects.create(name=name, obj_type=obj_type, user=user, job_id=uuid.uuid4())

        kwargs["job_result_pk"] = job_result.pk

        func.apply_async(args=args, kwargs=kwargs, task_id=str(job_result.job_id))

        return job_result

    @staticmethod
    def _data_grouping_struct():
        return OrderedDict(
            [
                ("success", 0),
                ("info", 0),
                ("warning", 0),
                ("failure", 0),
                ("log", []),
            ]
        )

    def log(
        self,
        message,
        obj=None,
        level_choice=LogLevelChoices.LOG_DEFAULT,
        grouping="main",
        logger=None,
    ):
        """
        General-purpose API for storing log messages in a JobResult's 'data' field.

        message (str): Message to log
        obj (object): Object associated with this message, if any
        level_choice (LogLevelChoices): Message severity level
        grouping (str): Grouping to store the log message under
        logger (logging.logger): Optional logger to also output the message to
        """
        if level_choice not in LogLevelChoices.as_dict():
            raise Exception(f"Unknown logging level: {level}")

        if not self.data:
            self.data = {}

        data = self.data
        data.setdefault(grouping, self._data_grouping_struct())
        # Just in case it got initialized by something else:
        if "log" not in data[grouping]:
            data[grouping]["log"] = []
        log = data[grouping]["log"]

        # Record the log message
        log.append(
            [
                timezone.now().isoformat(),
                level_choice,
                str(obj) if obj else None,
                obj.get_absolute_url() if hasattr(obj, "get_absolute_url") else None,
                str(message),
            ]
        )

        # Default log messages have no status and do not get counted
        if level_choice != LogLevelChoices.LOG_DEFAULT:
            # Update per-grouping and total results counters
            data[grouping].setdefault(level_choice, 0)
            data[grouping][level_choice] += 1
            if "total" not in data:
                data["total"] = self._data_grouping_struct()
                del data["total"]["log"]
            data["total"].setdefault(level_choice, 0)
            data["total"][level_choice] += 1

        if logger:
            if level_choice == LogLevelChoices.LOG_FAILURE:
                log_level = logging.ERROR
            elif level_choice == LogLevelChoices.LOG_WARNING:
                log_level = logging.WARNING
            else:
                log_level = logging.INFO
            logger.log(log_level, str(message))


@extras_features("graphql")
class GraphQLQuery(BaseModel, ChangeLoggedModel):
    name = models.CharField(max_length=100, unique=True)
    slug = models.CharField(max_length=100, unique=True)
    query = models.TextField()
    variables = models.JSONField(encoder=DjangoJSONEncoder, default=dict, blank=True)

    class Meta:
        ordering = ("slug",)
        verbose_name = "GraphQL query"
        verbose_name_plural = "GraphQL queries"

    def get_absolute_url(self):
        return reverse("extras:graphqlquery", kwargs={"slug": self.slug})

    def save(self, *args, **kwargs):
        variables = {}
        schema = graphene_settings.SCHEMA
        backend = get_default_backend()
        # Load query into GraphQL backend
        document = backend.document_from_string(schema, self.query)

        # Inspect the parsed document tree (document.document_ast) to retrieve the query (operation) definition(s)
        # that define one or more variables. For each operation and variable definition, store the variable's
        # default value (if any) into our own "variables" dict.
        definitions = [
            d
            for d in document.document_ast.definitions
            if isinstance(d, OperationDefinition) and d.variable_definitions
        ]
        for definition in definitions:
            for variable_definition in definition.variable_definitions:
                default = variable_definition.default_value.value if variable_definition.default_value else ""
                variables[variable_definition.variable.name.value] = default

        self.variables = variables
        return super().save(*args, **kwargs)

    def clean(self):
        super().clean()
        schema = graphene_settings.SCHEMA
        backend = get_default_backend()
        try:
            backend.document_from_string(schema, self.query)
        except GraphQLSyntaxError as error:
            raise ValidationError({"query": error})

    def __str__(self):
        return self.name<|MERGE_RESOLUTION|>--- conflicted
+++ resolved
@@ -472,12 +472,9 @@
         if type(self.data) is not dict:
             raise ValidationError({"data": 'JSON data must be in object form. Example: {"foo": 123}'})
 
-<<<<<<< HEAD
-=======
         # Validate data against schema
         self._validate_with_schema("data", "schema")
 
->>>>>>> 6a4136aa
         # Check for a duplicated `name`. This is necessary because Django does not consider two NULL fields to be equal,
         # and thus if the `owner` is NULL, a duplicate `name` will not otherwise automatically raise an exception.
         if (
@@ -486,10 +483,6 @@
             .exists()
         ):
             raise ValidationError({"name": "A ConfigContext with this name already exists."})
-<<<<<<< HEAD
-
-=======
->>>>>>> 6a4136aa
 
 
 class ConfigContextModel(models.Model, ConfigContextSchemaValidationMixin):
