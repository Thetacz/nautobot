--- conflicted
+++ resolved
@@ -112,10 +112,6 @@
 
 class RegionTable(BaseTable):
     pk = ToggleColumn()
-<<<<<<< HEAD
-    # name = tables.LinkColumn(verbose_name='Name')
-=======
->>>>>>> 46709299
     name = tables.TemplateColumn(template_code=REGION_LINK, orderable=False)
     site_count = tables.Column(verbose_name='Sites')
     slug = tables.Column(verbose_name='Slug')
