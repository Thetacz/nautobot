<<<<<<< HEAD
v2.6.0 (FUTURE)

## Bug Fixes (From Beta)

* [#3123](https://github.com/digitalocean/netbox/issues/3123) - Exempt `/metrics` view from authentication
* [#3125](https://github.com/digitalocean/netbox/issues/3125) - Fix exception when viewing PDUs
* [#3126](https://github.com/digitalocean/netbox/issues/3126) - Incorrect calculation of PowerFeed available power
* [#3130](https://github.com/digitalocean/netbox/issues/3130) - Fix exception when creating a new power outlet
* [#3136](https://github.com/digitalocean/netbox/issues/3136) - Add power draw fields to power port creation form
* [#3137](https://github.com/digitalocean/netbox/issues/3137) - Add `power_port` and `feed_leg` fields to power outlet creation form
* [#3140](https://github.com/digitalocean/netbox/issues/3140) - Add bulk edit capability for power outlets and console server ports
* [#3204](https://github.com/digitalocean/netbox/issues/3204) - Fix interface filtering when connecting cables
* [#3207](https://github.com/digitalocean/netbox/issues/3207) - Fix link for connecting interface to rear port

---

v2.6-beta1 (2019-04-29)

**WARNING:** This is a beta release of NetBox intended for development use only. **Do not** rely on it for production
use. A migration path forward to a stable release **will not** be provided; expect to ultimately lose any data input
into this instance.

## New Features

### Power Panels and Feeds ([#54](https://github.com/digitalocean/netbox/issues/54))

NetBox now supports power supply modeling via two new models: power panels and power feeds. Power feeds are terminated
to power panels and are optionally associated with individual racks. Each power feed defines a supply type (AC/DC),
amperage, voltage, and phase. A power port can be connected directly to a power feed, but a power feed may have only one
power port connected to it.

Additionally, the power port model has been extended to include fields denoting maximum and allocated draw, in watts.
This allows a device (e.g. a PDU) to calculate its total load compared to its connected power feed.

### Caching ([#2647](https://github.com/digitalocean/netbox/issues/2647))

To improve performance, NetBox now supports caching for most object and list views. Caching is implemented using Redis,
which is now a required dependency. (Previously, Redis was required only if webhooks were enabled.)

A new configuration parameter is available to control the cache timeout:

```
# Cache timeout (in seconds)
CACHE_TIMEOUT = 900
```

### View Permissions ([#323](https://github.com/digitalocean/netbox/issues/323))

Django 2.1 introduced the ability to enforce view-only permissions for different object types. NetBox now enforces
these by default. You can grant view permission to a user or group by assigning the "can view" permission for the
desired object(s).

To exempt certain object types from the enforcement of view permissions, so that any user (including anonymous users)
can view them, add them to the new `EXEMPT_VIEW_PERMISSIONS` setting in `configuration.py`:

```
EXEMPT_VIEW_PERMISSIONS = [
    'dcim.site',
    'ipam.prefix',
]
```

To exclude _all_ objects, effectively disabling view permissions, set:

```
EXEMPT_VIEW_PERMISSIONS = ['*']
```

### Custom Links ([#969](https://github.com/digitalocean/netbox/issues/969))

Custom links are created under the admin UI and will be displayed on each object of the selected type. Link text and
URLs can be formed from Jinja2 template code, with the viewed object passed as context data. For example, to link to an
external NMS from the device view, you might create a custom link with the following URL:

```
https://nms.example.com/nodes/?name={{ obj.name }}
```

Custom links appear as buttons at the top of the object view. Grouped links will render as a dropdown menu beneath a
single button.

### Prometheus Metrics ([#3104](https://github.com/digitalocean/netbox/issues/3104))

NetBox now supports exposing native Prometheus metrics from the application. [Prometheus](https://prometheus.io/) is a
popular time series metric platform used for monitoring. NetBox exposes metrics at the `/metrics` HTTP endpoint, e.g.
`https://netbox.local/metrics`. Metric exposition can be toggled with the `METRICS_ENABLED` configuration setting.
Metrics are exposed by default.

NetBox makes use of the [django-prometheus](https://github.com/korfuri/django-prometheus) library to export a number of
different types of metrics, including:

- Per model insert, update, and delete counters
- Per view request counters
- Per view request latency histograms
- Request body size histograms
- Response body size histograms
- Response code counters
- Database connection, execution, and error counters
- Cache hit, miss, and invalidation counters
- Django middleware latency histograms
- Other Django related metadata metrics

For the exhaustive list of exposed metrics, visit the `/metrics` endpoint on your NetBox instance.

## Changes

### New Dependency: Redis

[Redis](https://redis.io/) is an in-memory data store similar to memcached. While Redis has been an optional component
of NetBox since the introduction of webhooks in version 2.4, it is now required to support NetBox's new caching
functionality (as well as other planned features). Redis can be installed via your platform's package manager: for
example, `sudo apt-get install redis-server` on Ubuntu or `sudo yum install redis` on CentOS.

The Redis database is configured using a configuration setting similar to `DATABASE` in `configuration.py`:

```
REDIS = {
    'HOST': 'localhost',
    'PORT': 6379,
    'PASSWORD': '',
    'DATABASE': 0,
    'CACHE_DATABASE': 1,
    'DEFAULT_TIMEOUT': 300,
    'SSL': False,
}
```

Note that if you were using these settings in a prior release with webhooks, the `DATABASE` setting remains the same but
an additional `CACHE_DATABASE` setting has been added with a default value of 1 to support the caching backend. The
`DATABASE` setting will be renamed in a future release of NetBox to better relay the meaning of the setting. It is
highly recommended to keep the webhook and cache databases seperate. Using the same database number for both may result
in webhook processing data being lost during cache flushing events.

### API Support for Specifying Related Objects by Attributes([#3077](https://github.com/digitalocean/netbox/issues/3077))

Previously, specifying a related object in an API request required knowing the primary key (integer ID) of that object.
For example, when creating a new device, its rack would be specified as an integer:

```
{
    "name": "MyNewDevice",
    "rack": 123,
    ...
}
```

The NetBox API now supports referencing related objects by a set of sufficiently unique attrbiutes. For example, a rack
can be identified by its name and parent site:

```
{
    "name": "MyNewDevice",
    "rack": {
        "site": {
            "name": "Equinix DC6"
        },
        "name": "R204"
    },
    ...
}
```

There is no limit to the depth of nested references. Note that if the provided parameters do not return exactly one
object, a validation error is raised.

### API Device/VM Config Context Included by Default ([#2350](https://github.com/digitalocean/netbox/issues/2350))

The rendered config context for devices and VMs is now included by default in all API results (list and detail views).
Previously, the rendered config context was available only in the detail view for individual objects. Users with large
amounts of context data may observe a performance drop when returning multiple objects. To combat this, in cases where
the rendered config context is not needed, the query parameter `?exclude=config_context` may be added to the request to
exclude the config context data from the API response.

### Changes to Tag Permissions

NetBox now makes use of its own `Tag` model instead of the stock model which ships with django-taggit. This new model
lives in the `extras` app and thus any permissions that you may have configured using "Taggit | Tag" should be changed
to now use "Extras | Tag." Also note that the admin interface for tags has been removed as it was redundant to the
functionality provided by the front end UI.

## Enhancements

* [#166](https://github.com/digitalocean/netbox/issues/166) - Add `dns_name` field to IPAddress
* [#1792](https://github.com/digitalocean/netbox/issues/1792) - Add CustomFieldChoices API endpoint at `/api/extras/_custom_field_choices/`
* [#1863](https://github.com/digitalocean/netbox/issues/1863) - Add child object counts to API representation of organizational objects
* [#2324](https://github.com/digitalocean/netbox/issues/2324) - Add `color` field for tags
* [#2643](https://github.com/digitalocean/netbox/issues/2643) - Add `description` field to console/power components and device bays
* [#2791](https://github.com/digitalocean/netbox/issues/2791) - Add `comments` field for tags
* [#2920](https://github.com/digitalocean/netbox/issues/2920) - Rename Interface `form_factor` to `type` (backward-compatible until v2.7)
* [#2926](https://github.com/digitalocean/netbox/issues/2926) - Add change logging to the Tag model
* [#3038](https://github.com/digitalocean/netbox/issues/3038) - OR logic now used when multiple values of a query filter are passed

## API Changes

* New API endpoints for power modeling: `/api/dcim/power-panels/` and `/api/dcim/power-feeds/`
* New API endpoint for custom field choices: `/api/extras/_custom_field_choices/`
* ForeignKey fields now accept either the related object PK or a dictionary of attributes describing the related object.
* Organizational objects now include child object counts. For example, the Role serializer includes `prefix_count` and `vlan_count`.
* The `id__in` filter is now deprecated and will be removed in v2.7. (Begin using the `?id=1&id=2` format instead.)
* Added a `description` field for all device components.
* dcim.Device: The devices list endpoint now includes rendered context data.
* dcim.DeviceType: `instance_count` has been renamed to `device_count`.
* dcim.Interface: `form_factor` has been renamed to `type`. Backward compatibility for `form_factor` will be maintained until NetBox v2.7.
* dcim.Interface: The `type` filter has been renamed to `kind`.
* dcim.Site: The `count_*` read-only fields have been renamed to `*_count` for consistency with other objects.
* dcim.Site: Added the `virtualmachine_count` read-only field.
* extras.Tag: Added `color` and `comments` fields to the Tag serializer.
* virtualization.VirtualMachine: The virtual machines list endpoint now includes rendered context data.

## Bug Fixes

* [#2968](https://github.com/digitalocean/netbox/issues/2968) - Correct API documentation for SerializerMethodFields
=======
2.5.13 (2019-05-31)

## Enhancements

* [#2813](https://github.com/digitalocean/netbox/issues/2813) - Add tenant group filters
* [#3085](https://github.com/digitalocean/netbox/issues/3085) - Catch all exceptions during export template rendering
* [#3138](https://github.com/digitalocean/netbox/issues/3138) - Add 2.5GE and 5GE interface form factors
* [#3151](https://github.com/digitalocean/netbox/issues/3151) - Add inventory item count to manufacturers list
* [#3156](https://github.com/digitalocean/netbox/issues/3156) - Add site link to rack reservations overview
* [#3183](https://github.com/digitalocean/netbox/issues/3183) - Enable bulk deletion of sites
* [#3185](https://github.com/digitalocean/netbox/issues/3185) - Improve performance for custom field access within templates
* [#3186](https://github.com/digitalocean/netbox/issues/3186) - Add interface name filter for IP addresses

## Bug Fixes

* [#3031](https://github.com/digitalocean/netbox/issues/3031) - Fixed form field population of tags with spaces
* [#3132](https://github.com/digitalocean/netbox/issues/3132) - Circuit termination missing from available cable termination types
* [#3150](https://github.com/digitalocean/netbox/issues/3150) - Fix formatting of cable length during cable trace
* [#3184](https://github.com/digitalocean/netbox/issues/3184) - Correctly display color block for white cables
* [#3190](https://github.com/digitalocean/netbox/issues/3190) - Fix custom field rendering for Jinja2 export templates
* [#3211](https://github.com/digitalocean/netbox/issues/3211) - Fix error handling when attempting to delete a protected object via API
* [#3223](https://github.com/digitalocean/netbox/issues/3223) - Fix filtering devices by "has power outlets"
* [#3227](https://github.com/digitalocean/netbox/issues/3227) - Fix exception when deleting a circuit with a termination(s)
* [#3228](https://github.com/digitalocean/netbox/issues/3228) - Fixed login link retaining query parameters
>>>>>>> f9dba8a7

---

2.5.12 (2019-05-01)

## Bug Fixes

* [#3127](https://github.com/digitalocean/netbox/issues/3127) - Fix natural ordering of device components

---

2.5.11 (2019-04-29)

## Notes

This release upgrades the Django framework to version 2.2.

## Enhancements

* [#2986](https://github.com/digitalocean/netbox/issues/2986) - Improve natural ordering of device components
* [#3023](https://github.com/digitalocean/netbox/issues/3023) - Add support for filtering cables by connected device
* [#3070](https://github.com/digitalocean/netbox/issues/3070) - Add decommissioning status for devices

## Bug Fixes

* [#2621](https://github.com/digitalocean/netbox/issues/2621) - Upgrade Django requirement to 2.2 to fix object deletion issue in the changelog middleware
* [#3072](https://github.com/digitalocean/netbox/issues/3072) - Preserve multiselect filter values when updating per-page count for list views
* [#3112](https://github.com/digitalocean/netbox/issues/3112) - Fix ordering of interface connections list by termination B name/device
* [#3116](https://github.com/digitalocean/netbox/issues/3116) - Fix `tagged_items` count in tags API endpoint
* [#3118](https://github.com/digitalocean/netbox/issues/3118) - Disable `last_login` update on login when maintenance mode is enabled

---

v2.5.10 (2019-04-08)

## Enhancements

* [#3052](https://github.com/digitalocean/netbox/issues/3052) - Add Jinja2 support for export templates

## Bug Fixes

* [#2937](https://github.com/digitalocean/netbox/issues/2937) - Redirect to list view after editing an object from list view
* [#3036](https://github.com/digitalocean/netbox/issues/3036) - DCIM interfaces API endpoint should not include VM interfaces
* [#3039](https://github.com/digitalocean/netbox/issues/3039) - Fix exception when retrieving change object for a component template via API
* [#3041](https://github.com/digitalocean/netbox/issues/3041) - Fix form widget for bulk cable label update
* [#3044](https://github.com/digitalocean/netbox/issues/3044) - Ignore site/rack fields when connecting a new cable via device search
* [#3046](https://github.com/digitalocean/netbox/issues/3046) - Fix exception at reports API endpoint
* [#3047](https://github.com/digitalocean/netbox/issues/3047) - Fix exception when writing mac address for an interface via API

---

v2.5.9 (2019-04-01)

## Enhancements

* [#2933](https://github.com/digitalocean/netbox/issues/2933) - Add username to outbound webhook requests
* [#3011](https://github.com/digitalocean/netbox/issues/3011) - Add SSL support for django-rq (requires django-rq v1.3.1+)
* [#3025](https://github.com/digitalocean/netbox/issues/3025) - Add request ID to outbound webhook requests (for correlating all changes part of a single request)

## Bug Fixes

* [#2207](https://github.com/digitalocean/netbox/issues/2207) - Fixes deterministic ordering of interfaces
* [#2577](https://github.com/digitalocean/netbox/issues/2577) - Clarification of wording in API regarding filtering
* [#2924](https://github.com/digitalocean/netbox/issues/2924) - Add interface type for QSFP28 50GE
* [#2936](https://github.com/digitalocean/netbox/issues/2936) - Fix device role selection showing duplicate first entry
* [#2998](https://github.com/digitalocean/netbox/issues/2998) - Limit device query to non-racked devices if no rack selected when creating a cable
* [#3001](https://github.com/digitalocean/netbox/issues/3001) - Fix API representation of ObjectChange `action` and add `changed_object_type`
* [#3014](https://github.com/digitalocean/netbox/issues/3014) - Fixes VM Role filtering
* [#3019](https://github.com/digitalocean/netbox/issues/3019) - Fix tag population when running NetBox within a path
* [#3022](https://github.com/digitalocean/netbox/issues/3022) - Add missing cable termination types to DCIM `_choices` endpoint
* [#3026](https://github.com/digitalocean/netbox/issues/3026) - Tweak prefix/IP filter forms to filter using VRF ID rather than route distinguisher
* [#3027](https://github.com/digitalocean/netbox/issues/3027) - Ignore empty local context data when rendering config contexts
* [#3032](https://github.com/digitalocean/netbox/issues/3032) - Save assigned tags when creating a new secret

---

v2.5.8 (2019-03-11)

## Enhancements

* [#2435](https://github.com/digitalocean/netbox/issues/2435) - Printer friendly CSS

## Bug Fixes

* [#2065](https://github.com/digitalocean/netbox/issues/2065) - Correct documentation for VM interface serializer
* [#2705](https://github.com/digitalocean/netbox/issues/2705) - Fix endpoint grouping in API docs
* [#2781](https://github.com/digitalocean/netbox/issues/2781) - Fix filtering of sites/devices/VMs by multiple regions
* [#2923](https://github.com/digitalocean/netbox/issues/2923) - Provider filter form's site field should be blank by default
* [#2938](https://github.com/digitalocean/netbox/issues/2938) - Enforce deterministic ordering of device components returned by API
* [#2939](https://github.com/digitalocean/netbox/issues/2939) - Exclude circuit terminations from API interface connections endpoint
* [#2940](https://github.com/digitalocean/netbox/issues/2940) - Allow CSV import of prefixes/IPs to VRF without an RD assigned
* [#2944](https://github.com/digitalocean/netbox/issues/2944) - Record the deletion of an IP address in the changelog of its parent interface (if any)
* [#2952](https://github.com/digitalocean/netbox/issues/2952) - Added the `slug` field to the Tenant filter for use in the API and search function
* [#2954](https://github.com/digitalocean/netbox/issues/2954) - Remove trailing slashes to fix root/template paths on Windows
* [#2961](https://github.com/digitalocean/netbox/issues/2961) - Prevent exception when exporting inventory items belonging to unnamed devices
* [#2962](https://github.com/digitalocean/netbox/issues/2962) - Increase ExportTemplate `mime_type` field length
* [#2966](https://github.com/digitalocean/netbox/issues/2966) - Accept `null` cable length_unit via API
* [#2972](https://github.com/digitalocean/netbox/issues/2972) - Improve ContentTypeField serializer to elegantly handle invalid data
* [#2976](https://github.com/digitalocean/netbox/issues/2976) - Add delete button to tag view
* [#2980](https://github.com/digitalocean/netbox/issues/2980) - Improve rendering time for API docs
* [#2982](https://github.com/digitalocean/netbox/issues/2982) - Correct CSS class assignment on color picker
* [#2984](https://github.com/digitalocean/netbox/issues/2984) - Fix logging of unlabeled cable ID on cable deletion
* [#2985](https://github.com/digitalocean/netbox/issues/2985) - Fix pagination page length for rack elevations

---

v2.5.7 (2019-02-21)

## Enhancements

* [#2357](https://github.com/digitalocean/netbox/issues/2357) - Enable filtering of devices by rack face
* [#2638](https://github.com/digitalocean/netbox/issues/2638) - Add button to copy unlocked secret to clipboard
* [#2870](https://github.com/digitalocean/netbox/issues/2870) - Add Markdown rendering for provider NOC/admin contact fields
* [#2878](https://github.com/digitalocean/netbox/issues/2878) - Add cable types for OS1/OS2 singlemode fiber
* [#2890](https://github.com/digitalocean/netbox/issues/2890) - Add port types for APC fiber
* [#2898](https://github.com/digitalocean/netbox/issues/2898) - Enable filtering cables list by connection status
* [#2903](https://github.com/digitalocean/netbox/issues/2903) - Clarify purpose of tags field on interface edit form

## Bug Fixes

* [#2852](https://github.com/digitalocean/netbox/issues/2852) - Allow filtering devices by null rack position
* [#2884](https://github.com/digitalocean/netbox/issues/2884) - Don't display connect button for wireless interfaces
* [#2888](https://github.com/digitalocean/netbox/issues/2888) - Correct foreground color of device roles in rack elevations
* [#2893](https://github.com/digitalocean/netbox/issues/2893) - Remove duplicate display of VRF RD on IP address view
* [#2895](https://github.com/digitalocean/netbox/issues/2895) - Fix filtering of nullable character fields
* [#2901](https://github.com/digitalocean/netbox/issues/2901) - Fix ordering regions by site count
* [#2910](https://github.com/digitalocean/netbox/issues/2910) - Fix config context list and edit forms to use Select2 elements
* [#2912](https://github.com/digitalocean/netbox/issues/2912) - Cable type in filter form should be blank by default
* [#2913](https://github.com/digitalocean/netbox/issues/2913) - Fix assigned prefixes link on VRF view
* [#2914](https://github.com/digitalocean/netbox/issues/2914) - Fix empty connected circuit link on device interfaces list
* [#2915](https://github.com/digitalocean/netbox/issues/2915) - Fix bulk editing of pass-through ports

---

v2.5.6 (2019-02-13)

## Enhancements

* [#2758](https://github.com/digitalocean/netbox/issues/2758) - Add cable trace button to pass-through ports
* [#2839](https://github.com/digitalocean/netbox/issues/2839) - Add "110 punch" type for pass-through ports
* [#2854](https://github.com/digitalocean/netbox/issues/2854) - Enable bulk editing of pass-through ports
* [#2866](https://github.com/digitalocean/netbox/issues/2866) - Add cellular interface types (GSM/CDMA/LTE)

## Bug Fixes

* [#2841](https://github.com/digitalocean/netbox/issues/2841) - Fix filtering by VRF for prefix and IP address lists
* [#2844](https://github.com/digitalocean/netbox/issues/2844) - Correct display of far cable end for pass-through ports
* [#2845](https://github.com/digitalocean/netbox/issues/2845) - Enable filtering of rack unit list by unit ID
* [#2856](https://github.com/digitalocean/netbox/issues/2856) - Fix navigation links between LAG interfaces and their members on device view
* [#2857](https://github.com/digitalocean/netbox/issues/2857) - Add `display_name` to DeviceType API serializer; fix DeviceType list for bulk device edit
* [#2862](https://github.com/digitalocean/netbox/issues/2862) - Follow return URL when connecting a cable
* [#2864](https://github.com/digitalocean/netbox/issues/2864) - Correct display of VRF name when no RD is assigned
* [#2877](https://github.com/digitalocean/netbox/issues/2877) - Fixed device role label display on light background color
* [#2880](https://github.com/digitalocean/netbox/issues/2880) - Sanitize user password if an exception is raised during login

---

v2.5.5 (2019-01-31)

## Enhancements

* [#2805](https://github.com/digitalocean/netbox/issues/2805) - Allow null route distinguisher for VRFs
* [#2809](https://github.com/digitalocean/netbox/issues/2809) - Remove VRF child prefixes table; link to main prefixes view
* [#2825](https://github.com/digitalocean/netbox/issues/2825) - Include directly connected device for front/rear ports

## Bug Fixes

* [#2824](https://github.com/digitalocean/netbox/issues/2824) - Fix template exception when viewing rack elevations list
* [#2833](https://github.com/digitalocean/netbox/issues/2833) - Fix form widget for front port template creation
* [#2835](https://github.com/digitalocean/netbox/issues/2835) - Fix certain model filters did not support the `q` query param
* [#2837](https://github.com/digitalocean/netbox/issues/2837) - Fix select2 nullable filter fields add multiple null_option elements when paging

---

v2.5.4 (2019-01-29)

## Enhancements

* [#2516](https://github.com/digitalocean/netbox/issues/2516) - Implemented Select2 for all Model backed selection fields
* [#2590](https://github.com/digitalocean/netbox/issues/2590) - Implemented the color picker with Select2 to show colors in the background
* [#2733](https://github.com/digitalocean/netbox/issues/2733) - Enable bulk assignment of MAC addresses to interfaces
* [#2735](https://github.com/digitalocean/netbox/issues/2735) - Implemented Select2 for all list filter form select elements
* [#2753](https://github.com/digitalocean/netbox/issues/2753) - Implemented Select2 to replace most all instances of select fields in forms
* [#2766](https://github.com/digitalocean/netbox/issues/2766) - Extend users admin table to include superuser and active fields
* [#2782](https://github.com/digitalocean/netbox/issues/2782) - Add `is_pool` field for prefix filtering
* [#2807](https://github.com/digitalocean/netbox/issues/2807) - Include device site/rack assignment in cable trace view
* [#2808](https://github.com/digitalocean/netbox/issues/2808) - Loosen version pinning for Django to allow patch releases
* [#2810](https://github.com/digitalocean/netbox/issues/2810) - Include description fields in interface connections export

## Bug Fixes

* [#2779](https://github.com/digitalocean/netbox/issues/2779) - Include "none" option when filter IP addresses by role
* [#2783](https://github.com/digitalocean/netbox/issues/2783) - Fix AttributeError exception when attempting to delete region(s)
* [#2795](https://github.com/digitalocean/netbox/issues/2795) - Fix duplicate display of pagination controls on child prefix/IP tables
* [#2798](https://github.com/digitalocean/netbox/issues/2798) - Properly URL-encode "map it" link on site view
* [#2802](https://github.com/digitalocean/netbox/issues/2802) - Better error handling for unsupported NAPALM methods
* [#2816](https://github.com/digitalocean/netbox/issues/2816) - Handle exception when deleting a device with connected components

---

v2.5.3 (2019-01-11)

## Enhancements

* [#1630](https://github.com/digitalocean/netbox/issues/1630) - Enable bulk editing of prefix/IP mask length
* [#1870](https://github.com/digitalocean/netbox/issues/1870) - Add per-page toggle to object lists
* [#1871](https://github.com/digitalocean/netbox/issues/1871) - Enable filtering sites by parent region
* [#1983](https://github.com/digitalocean/netbox/issues/1983) - Enable regular expressions when bulk renaming device components
* [#2682](https://github.com/digitalocean/netbox/issues/2682) - Add DAC and AOC cable types
* [#2693](https://github.com/digitalocean/netbox/issues/2693) - Additional cable colors
* [#2726](https://github.com/digitalocean/netbox/issues/2726) - Include cables in global search

## Bug Fixes

* [#2742](https://github.com/digitalocean/netbox/issues/2742) - Preserve cluster assignment when editing a device
* [#2757](https://github.com/digitalocean/netbox/issues/2757) - Always treat first/last IPs within a /31 or /127 as usable
* [#2762](https://github.com/digitalocean/netbox/issues/2762) - Add missing DCIM field values to API `_choices` endpoint
* [#2777](https://github.com/digitalocean/netbox/issues/2777) - Fix cable validation to handle duplicate connections on import


---

v2.5.2 (2018-12-21)

## Enhancements

* [#2561](https://github.com/digitalocean/netbox/issues/2561) - Add 200G and 400G interface types
* [#2701](https://github.com/digitalocean/netbox/issues/2701) - Enable filtering of prefixes by exact prefix value

## Bug Fixes

* [#2673](https://github.com/digitalocean/netbox/issues/2673) - Fix exception on LLDP neighbors view for device with a circuit connected
* [#2691](https://github.com/digitalocean/netbox/issues/2691) - Cable trace should follow circuits
* [#2698](https://github.com/digitalocean/netbox/issues/2698) - Remove pagination restriction on bulk component creation for devices/VMs
* [#2704](https://github.com/digitalocean/netbox/issues/2704) - Fix form select widget population on parent with null value
* [#2707](https://github.com/digitalocean/netbox/issues/2707) - Correct permission evaluation for circuit termination cabling
* [#2712](https://github.com/digitalocean/netbox/issues/2712) - Preserve list filtering after editing objects in bulk
* [#2717](https://github.com/digitalocean/netbox/issues/2717) - Fix bulk deletion of tags
* [#2721](https://github.com/digitalocean/netbox/issues/2721) - Detect loops when tracing front/rear ports
* [#2723](https://github.com/digitalocean/netbox/issues/2723) - Correct permission evaluation when bulk deleting tags
* [#2724](https://github.com/digitalocean/netbox/issues/2724) - Limit rear port choices to current device when editing a front port

---

v2.5.1 (2018-12-13)

## Enhancements

* [#2655](https://github.com/digitalocean/netbox/issues/2655) - Add 128GFC Fibrechannel interface type
* [#2674](https://github.com/digitalocean/netbox/issues/2674) - Enable filtering changelog by object type under web UI

## Bug Fixes

* [#2662](https://github.com/digitalocean/netbox/issues/2662) - Fix ImproperlyConfigured exception when rendering API docs
* [#2663](https://github.com/digitalocean/netbox/issues/2663) - Prevent duplicate interfaces from appearing under VLAN members view
* [#2666](https://github.com/digitalocean/netbox/issues/2666) - Correct display of length unit in cables list
* [#2676](https://github.com/digitalocean/netbox/issues/2676) - Fix exception when passing dictionary value to a ChoiceField
* [#2678](https://github.com/digitalocean/netbox/issues/2678) - Fix error when viewing webhook in admin UI without write permission
* [#2680](https://github.com/digitalocean/netbox/issues/2680) - Disallow POST requests to `/dcim/interface-connections/` API endpoint
* [#2683](https://github.com/digitalocean/netbox/issues/2683) - Fix exception when connecting a cable to a RearPort with no corresponding FrontPort
* [#2684](https://github.com/digitalocean/netbox/issues/2684) - Fix custom field filtering
* [#2687](https://github.com/digitalocean/netbox/issues/2687) - Correct naming of before/after filters for changelog entries

---

v2.5.0 (2018-12-10)

## Notes

### Python 3 Required

As promised, Python 2 support has been completed removed. Python 3.5 or higher is now required to run NetBox. Please see [our Python 3 migration guide](https://netbox.readthedocs.io/en/stable/installation/migrating-to-python3/) for assistance with upgrading.

### Removed Deprecated User Activity Log

The UserAction model, which was deprecated by the new change logging feature in NetBox v2.4, has been removed. If you need to archive legacy user activity, do so prior to upgrading to NetBox v2.5, as the database migration will remove all data associated with this model.

### View Permissions in Django 2.1

Django 2.1 introduces view permissions for object types (not to be confused with object-level permissions). Implementation of [#323](https://github.com/digitalocean/netbox/issues/323) is planned for NetBox v2.6. Users are encourage to begin assigning view permissions as desired in preparation for their eventual enforcement.

### upgrade.sh No Longer Invokes sudo

The `upgrade.sh` script has been tweaked so that it no longer invokes `sudo` internally. This was done to ensure compatibility when running NetBox inside a Python virtual environment. If you need elevated permissions when upgrading NetBox, call the upgrade script with `sudo upgrade.sh`.

## New Features

### Patch Panels and Cables ([#20](https://github.com/digitalocean/netbox/issues/20))

NetBox now supports modeling physical cables for console, power, and interface connections. The new pass-through port component type has also been introduced to model patch panels and similar devices.

## Enhancements

* [#450](https://github.com/digitalocean/netbox/issues/450) - Added `outer_width` and `outer_depth` fields to rack model
* [#867](https://github.com/digitalocean/netbox/issues/867) - Added `description` field to circuit terminations
* [#1444](https://github.com/digitalocean/netbox/issues/1444) - Added an `asset_tag` field for racks
* [#1931](https://github.com/digitalocean/netbox/issues/1931) - Added a count of assigned IP addresses to the interface API serializer
* [#2000](https://github.com/digitalocean/netbox/issues/2000) - Dropped support for Python 2
* [#2053](https://github.com/digitalocean/netbox/issues/2053) - Introduced the `LOGIN_TIMEOUT` configuration setting
* [#2057](https://github.com/digitalocean/netbox/issues/2057) - Added description columns to interface connections list
* [#2104](https://github.com/digitalocean/netbox/issues/2104) - Added a `status` field for racks
* [#2165](https://github.com/digitalocean/netbox/issues/2165) - Improved natural ordering of Interfaces
* [#2292](https://github.com/digitalocean/netbox/issues/2292) - Removed the deprecated UserAction model
* [#2367](https://github.com/digitalocean/netbox/issues/2367) - Removed deprecated RPCClient functionality
* [#2426](https://github.com/digitalocean/netbox/issues/2426) - Introduced `SESSION_FILE_PATH` configuration setting for authentication without write access to database
* [#2594](https://github.com/digitalocean/netbox/issues/2594) - `upgrade.sh` no longer invokes sudo

## Changes From v2.5-beta2

* [#2474](https://github.com/digitalocean/netbox/issues/2474) - Add `cabled` and `connection_status` filters for device components
* [#2616](https://github.com/digitalocean/netbox/issues/2616) - Convert Rack `outer_unit` and Cable `length_unit` to integer-based choice fields
* [#2622](https://github.com/digitalocean/netbox/issues/2622) - Enable filtering cables by multiple types/colors
* [#2624](https://github.com/digitalocean/netbox/issues/2624) - Delete associated content type and permissions when removing InterfaceConnection model
* [#2626](https://github.com/digitalocean/netbox/issues/2626) - Remove extraneous permissions generated from proxy models
* [#2632](https://github.com/digitalocean/netbox/issues/2632) - Change representation of null values from `0` to `null`
* [#2639](https://github.com/digitalocean/netbox/issues/2639) - Fix preservation of length/dimensions unit for racks and cables
* [#2648](https://github.com/digitalocean/netbox/issues/2648) - Include the `connection_status` field in nested represenations of connectable device components
* [#2649](https://github.com/digitalocean/netbox/issues/2649) - Add `connected_endpoint_type` to connectable device component API representations

## API Changes

* The `/extras/recent-activity/` endpoint (replaced by change logging in v2.4) has been removed
* The `rpc_client` field has been removed from dcim.Platform (see #2367)
* Introduced a new API endpoint for cables at `/dcim/cables/`
* New endpoints for front and rear pass-through ports (and their templates) in parallel with existing device components
* The fields `interface_connection` on Interface and `interface` on CircuitTermination have been replaced with `connected_endpoint` and `connection_status`
* A new `cable` field has been added to console, power, and interface components and to circuit terminations
* New fields for dcim.Rack: `status`, `asset_tag`, `outer_width`, `outer_depth`, `outer_unit`
* The following boolean filters on dcim.Device and dcim.DeviceType have been renamed:
    * `is_console_server`: `console_server_ports`
    * `is_pdu`: `power_outlets`
    * `is_network_device`: `interfaces`
* The following new boolean filters have been introduced for dcim.Device and dcim.DeviceType:
    * `console_ports`
    * `power_ports`
    * `pass_through_ports`
* The field `interface_ordering` has been removed from the DeviceType serializer
* Added a `description` field to the CircuitTermination serializer
* Added `ipaddress_count` to InterfaceSerializer to show the count of assigned IP addresses for each interface
* The `available-prefixes` and `available-ips` IPAM endpoints now return an HTTP 204 response instead of HTTP 400 when no new objects can be created
* Filtering on null values now uses the string `null` instead of zero

---

v2.4.9 (2018-12-07)

## Enhancements

* [#2089](https://github.com/digitalocean/netbox/issues/2089) - Add SONET interface form factors
* [#2495](https://github.com/digitalocean/netbox/issues/2495) - Enable deep-merging of config context data
* [#2597](https://github.com/digitalocean/netbox/issues/2597) - Add FibreChannel SFP28 (32GFC) interface form factor

## Bug Fixes

* [#2400](https://github.com/digitalocean/netbox/issues/2400) - Correct representation of nested object assignment in API docs
* [#2576](https://github.com/digitalocean/netbox/issues/2576) - Correct type for count_* fields in site API representation
* [#2606](https://github.com/digitalocean/netbox/issues/2606) - Fixed filtering for interfaces with a virtual form factor
* [#2611](https://github.com/digitalocean/netbox/issues/2611) - Fix error handling when assigning a clustered device to a different site
* [#2613](https://github.com/digitalocean/netbox/issues/2613) - Decrease live search minimum characters to three
* [#2615](https://github.com/digitalocean/netbox/issues/2615) - Tweak live search widget to use brief format for API requests
* [#2623](https://github.com/digitalocean/netbox/issues/2623) - Removed the need to pass the model class to the rqworker process for webhooks
* [#2634](https://github.com/digitalocean/netbox/issues/2634) - Enforce consistent representation of unnamed devices in rack view

---

v2.4.8 (2018-11-20)

## Enhancements

* [#2490](https://github.com/digitalocean/netbox/issues/2490) - Added bulk editing for config contexts
* [#2557](https://github.com/digitalocean/netbox/issues/2557) - Added object view for tags

## Bug Fixes

* [#2473](https://github.com/digitalocean/netbox/issues/2473) - Fix encoding of long (>127 character) secrets
* [#2558](https://github.com/digitalocean/netbox/issues/2558) - Filter on all tags when multiple are passed
* [#2565](https://github.com/digitalocean/netbox/issues/2565) - Improved rendering of Markdown tables
* [#2575](https://github.com/digitalocean/netbox/issues/2575) - Correct model specified for rack roles table
* [#2588](https://github.com/digitalocean/netbox/issues/2588) - Catch all exceptions from failed NAPALM API Calls
* [#2589](https://github.com/digitalocean/netbox/issues/2589) - Virtual machine API serializer should require cluster assignment

---

v2.4.7 (2018-11-06)

## Enhancements

* [#2388](https://github.com/digitalocean/netbox/issues/2388) - Enable filtering of devices/VMs by region
* [#2427](https://github.com/digitalocean/netbox/issues/2427) - Allow filtering of interfaces by assigned VLAN or VLAN ID
* [#2512](https://github.com/digitalocean/netbox/issues/2512) - Add device field to inventory item filter form

## Bug Fixes

* [#2502](https://github.com/digitalocean/netbox/issues/2502) - Allow duplicate VIPs inside a uniqueness-enforced VRF
* [#2514](https://github.com/digitalocean/netbox/issues/2514) - Prevent new connections to already connected interfaces
* [#2515](https://github.com/digitalocean/netbox/issues/2515) - Only use django-rq admin tmeplate if webhooks are enabled
* [#2528](https://github.com/digitalocean/netbox/issues/2528) - Enable creating circuit terminations with interface assignment via API
* [#2549](https://github.com/digitalocean/netbox/issues/2549) - Changed naming of `peer_device` and `peer_interface` on API /dcim/connected-device/ endpoint to use underscores

---

v2.4.6 (2018-10-05)

## Enhancements

* [#2479](https://github.com/digitalocean/netbox/issues/2479) - Add user permissions for creating/modifying API tokens
* [#2487](https://github.com/digitalocean/netbox/issues/2487) - Return abbreviated API output when passed `?brief=1`

## Bug Fixes

* [#2393](https://github.com/digitalocean/netbox/issues/2393) - Fix Unicode support for CSV import under Python 2
* [#2483](https://github.com/digitalocean/netbox/issues/2483) - Set max item count of API-populated form fields to MAX_PAGE_SIZE
* [#2484](https://github.com/digitalocean/netbox/issues/2484) - Local config context not available on the Virtual Machine Edit Form
* [#2485](https://github.com/digitalocean/netbox/issues/2485) - Fix cancel button when assigning a service to a device/VM
* [#2491](https://github.com/digitalocean/netbox/issues/2491) - Fix exception when importing devices with invalid device type
* [#2492](https://github.com/digitalocean/netbox/issues/2492) - Sanitize hostname and port values returned through LLDP

---

v2.4.5 (2018-10-02)

## Enhancements

* [#2392](https://github.com/digitalocean/netbox/issues/2392) - Implemented local context data for devices and virtual machines
* [#2402](https://github.com/digitalocean/netbox/issues/2402) - Order and format JSON data in form fields
* [#2432](https://github.com/digitalocean/netbox/issues/2432) - Link remote interface connections to the Interface view
* [#2438](https://github.com/digitalocean/netbox/issues/2438) - API optimizations for tagged objects

## Bug Fixes

* [#2406](https://github.com/digitalocean/netbox/issues/2406) - Remove hard-coded limit of 1000 objects from API-populated form fields
* [#2414](https://github.com/digitalocean/netbox/issues/2414) - Tags field missing from device/VM component creation forms
* [#2442](https://github.com/digitalocean/netbox/issues/2442) - Nullify "next" link in API when limit=0 is passed
* [#2443](https://github.com/digitalocean/netbox/issues/2443) - Enforce JSON object format when creating config contexts
* [#2444](https://github.com/digitalocean/netbox/issues/2444) - Improve validation of interface MAC addresses
* [#2455](https://github.com/digitalocean/netbox/issues/2455) - Ignore unique address enforcement for IPs with a shared/virtual role
* [#2470](https://github.com/digitalocean/netbox/issues/2470) - Log the creation of device/VM components as object changes

---

v2.4.4 (2018-08-22)

## Enhancements

* [#2168](https://github.com/digitalocean/netbox/issues/2168) - Added Extreme SummitStack interface form factors
* [#2356](https://github.com/digitalocean/netbox/issues/2356) - Include cluster site as read-only field in VirtualMachine serializer
* [#2362](https://github.com/digitalocean/netbox/issues/2362) - Implemented custom admin site to properly handle BASE_PATH
* [#2254](https://github.com/digitalocean/netbox/issues/2254) - Implemented searchability for Rack Groups

## Bug Fixes

* [#2353](https://github.com/digitalocean/netbox/issues/2353) - Handle `DoesNotExist` exception when deleting a device with connected interfaces
* [#2354](https://github.com/digitalocean/netbox/issues/2354) - Increased maximum MTU for interfaces to 65536 bytes
* [#2355](https://github.com/digitalocean/netbox/issues/2355) - Added item count to inventory tab on device view
* [#2368](https://github.com/digitalocean/netbox/issues/2368) - Record change in device changelog when altering cluster assignment
* [#2369](https://github.com/digitalocean/netbox/issues/2369) - Corrected time zone validation on site API serializer
* [#2370](https://github.com/digitalocean/netbox/issues/2370) - Redirect to parent device after deleting device bays
* [#2374](https://github.com/digitalocean/netbox/issues/2374) - Fix toggling display of IP addresses in virtual machine interfaces list
* [#2378](https://github.com/digitalocean/netbox/issues/2378) - Corrected "edit" link for virtual machine interfaces

---

v2.4.3 (2018-08-09)

## Enhancements

* [#2333](https://github.com/digitalocean/netbox/issues/2333) - Added search filters for ConfigContexts

## Bug Fixes

* [#2334](https://github.com/digitalocean/netbox/issues/2334) - TypeError raised when WritableNestedSerializer receives a non-integer value
* [#2335](https://github.com/digitalocean/netbox/issues/2335) - API requires group field when creating/updating a rack
* [#2336](https://github.com/digitalocean/netbox/issues/2336) - Bulk deleting power outlets and console server ports from a device redirects to home page
* [#2337](https://github.com/digitalocean/netbox/issues/2337) - Attempting to create the next available prefix within a parent assigned to a VRF raises an AssertionError
* [#2340](https://github.com/digitalocean/netbox/issues/2340) - API requires manufacturer field when creating/updating an inventory item
* [#2342](https://github.com/digitalocean/netbox/issues/2342) - IntegrityError raised when attempting to assign an invalid IP address as the primary for a VM
* [#2344](https://github.com/digitalocean/netbox/issues/2344) - AttributeError when assigning VLANs to an interface on a device/VM not assigned to a site

---

v2.4.2 (2018-08-08)

## Bug Fixes

* [#2318](https://github.com/digitalocean/netbox/issues/2318) - ImportError when viewing a report
* [#2319](https://github.com/digitalocean/netbox/issues/2319) - Extend ChoiceField to properly handle true/false choice keys
* [#2320](https://github.com/digitalocean/netbox/issues/2320) - TypeError when dispatching a webhook with a secret key configured
* [#2321](https://github.com/digitalocean/netbox/issues/2321) - Allow explicitly setting a null value on nullable ChoiceFields
* [#2322](https://github.com/digitalocean/netbox/issues/2322) - Webhooks firing on non-enabled event types
* [#2323](https://github.com/digitalocean/netbox/issues/2323) - DoesNotExist raised when deleting devices or virtual machines
* [#2330](https://github.com/digitalocean/netbox/issues/2330) - Incorrect tab link in VRF changelog view

---

v2.4.1 (2018-08-07)

## Bug Fixes

* [#2303](https://github.com/digitalocean/netbox/issues/2303) - Always redirect to parent object when bulk editing/deleting components
* [#2308](https://github.com/digitalocean/netbox/issues/2308) - Custom fields panel absent from object view in UI
* [#2310](https://github.com/digitalocean/netbox/issues/2310) - False validation error on certain nested serializers
* [#2311](https://github.com/digitalocean/netbox/issues/2311) - Redirect to parent after editing interface from device/VM view
* [#2312](https://github.com/digitalocean/netbox/issues/2312) - Running a report yields a ValueError exception
* [#2314](https://github.com/digitalocean/netbox/issues/2314) - Serialized representation of object in change log does not include assigned tags

---

v2.4.0 (2018-08-06)

## New Features

### Webhooks ([#81](https://github.com/digitalocean/netbox/issues/81))

Webhooks enable NetBox to send a representation of an object every time one is created, updated, or deleted. Webhooks are sent from NetBox to external services via HTTP, and can be limited by object type. Services which receive a webhook can act on the data provided by NetBox to automate other tasks.

Special thanks to [John Anderson](https://github.com/lampwins) for doing the heavy lifting for this feature!

### Tagging ([#132](https://github.com/digitalocean/netbox/issues/132))

Tags are free-form labels which can be assigned to a variety of objects in NetBox. Tags can be used to categorize and filter objects in addition to built-in and custom fields. Objects to which tags apply now include a `tags` field in the API.

### Contextual Configuration Data ([#1349](https://github.com/digitalocean/netbox/issues/1349))

Sometimes it is desirable to associate arbitrary data with a group of devices to aid in their configuration. (For example, you might want to associate a set of syslog servers for all devices at a particular site.) Context data enables the association of arbitrary data (expressed in JSON format) to devices and virtual machines grouped by region, site, role, platform, and/or tenancy. Context data is arranged hierarchically, so that data with a higher weight can be entered to override more general lower-weight data. Multiple instances of data are automatically merged by NetBox to present a single dictionary for each object.

### Change Logging ([#1898](https://github.com/digitalocean/netbox/issues/1898))

When an object is created, updated, or deleted, NetBox now automatically records a serialized representation of that object (similar to how it appears in the REST API) as well the event time and user account associated with the change.

## Enhancements

* [#238](https://github.com/digitalocean/netbox/issues/238) - Allow racks with the same name within a site (but in different groups)
* [#971](https://github.com/digitalocean/netbox/issues/971) - Add a view to show all VLAN IDs available within a group
* [#1673](https://github.com/digitalocean/netbox/issues/1673) - Added object/list views for services
* [#1687](https://github.com/digitalocean/netbox/issues/1687) - Enabled custom fields for services
* [#1739](https://github.com/digitalocean/netbox/issues/1739) - Enabled custom fields for secrets
* [#1794](https://github.com/digitalocean/netbox/issues/1794) - Improved POST/PATCH representation of nested objects
* [#2029](https://github.com/digitalocean/netbox/issues/2029) - Added optional NAPALM arguments to Platform model
* [#2034](https://github.com/digitalocean/netbox/issues/2034) - Include the ID when showing nested interface connections (API change)
* [#2118](https://github.com/digitalocean/netbox/issues/2118) - Added `latitude` and `longitude` fields to Site for GPS coordinates
* [#2131](https://github.com/digitalocean/netbox/issues/2131) - Added `created` and `last_updated` fields to DeviceType
* [#2157](https://github.com/digitalocean/netbox/issues/2157) - Fixed natural ordering of objects when sorted by name
* [#2225](https://github.com/digitalocean/netbox/issues/2225) - Add "view elevations" button for site rack groups

## Bug Fixes

* [#2272](https://github.com/digitalocean/netbox/issues/2272) - Allow subdevice_role to be null on DeviceTypeSerializer"
* [#2286](https://github.com/digitalocean/netbox/issues/2286) - Fixed "mark connected" button for PDU outlet connections

## API Changes

* Introduced the `/extras/config-contexts/`, `/extras/object-changes/`, and `/extras/tags/` API endpoints
* API writes now return a nested representation of related objects (rather than only a numeric ID)
* The dcim.DeviceType serializer now includes `created` and `last_updated` fields
* The dcim.Site serializer now includes `latitude` and `longitude` fields
* The ipam.Service and secrets.Secret serializers now include custom fields
* The dcim.Platform serializer now includes a free-form (JSON) `napalm_args` field

## Changes Since v2.4-beta1

### Enhancements

* [#2229](https://github.com/digitalocean/netbox/issues/2229) - Allow mapping of ConfigContexts to tenant groups
* [#2259](https://github.com/digitalocean/netbox/issues/2259) - Add changelog tab to interface view
* [#2264](https://github.com/digitalocean/netbox/issues/2264) - Added "map it" link for site GPS coordinates

### Bug Fixes

* [#2137](https://github.com/digitalocean/netbox/issues/2137) - Fixed JSON serialization of dates
* [#2258](https://github.com/digitalocean/netbox/issues/2258) - Include changed object type on home page changelog
* [#2265](https://github.com/digitalocean/netbox/issues/2265) - Include parent regions when filtering applicable ConfigContexts
* [#2288](https://github.com/digitalocean/netbox/issues/2288) - Fix exception when assigning objects to a ConfigContext via the API
* [#2296](https://github.com/digitalocean/netbox/issues/2296) - Fix AttributeError when creating a new object with tags assigned
* [#2300](https://github.com/digitalocean/netbox/issues/2300) - Fix assignment of an interface to an IP address via API PATCH
* [#2301](https://github.com/digitalocean/netbox/issues/2301) - Fix model validation on assignment of ManyToMany fields via API PATCH
* [#2305](https://github.com/digitalocean/netbox/issues/2305) - Make VLAN fields optional when creating a VM interface via the API

---

v2.3.7 (2018-07-26)

## Enhancements

* [#2166](https://github.com/digitalocean/netbox/issues/2166) - Enable partial matching on device asset_tag during search

## Bug Fixes

* [#1977](https://github.com/digitalocean/netbox/issues/1977) - Fixed exception when creating a virtual chassis with a non-master device in position 1
* [#1992](https://github.com/digitalocean/netbox/issues/1992) - Isolate errors when one of multiple NAPALM methods fails
* [#2202](https://github.com/digitalocean/netbox/issues/2202) - Ditched half-baked concept of tenancy inheritance via VRF
* [#2222](https://github.com/digitalocean/netbox/issues/2222) - IP addresses created via the `available-ips` API endpoint should have the same mask as their parent prefix (not /32)
* [#2231](https://github.com/digitalocean/netbox/issues/2231) - Remove `get_absolute_url()` from DeviceRole (can apply to devices or VMs)
* [#2250](https://github.com/digitalocean/netbox/issues/2250) - Include stat counters on report result navigation
* [#2255](https://github.com/digitalocean/netbox/issues/2255) - Corrected display of results in reports list
* [#2256](https://github.com/digitalocean/netbox/issues/2256) - Prevent navigation menu overlap when jumping to test results on report page
* [#2257](https://github.com/digitalocean/netbox/issues/2257) - Corrected casting of RIR utilization stats as floats
* [#2266](https://github.com/digitalocean/netbox/issues/2266) - Permit additional logging of exceptions beyond custom middleware

---

v2.3.6 (2018-07-16)

## Enhancements

* [#2107](https://github.com/digitalocean/netbox/issues/2107) - Added virtual chassis to global search
* [#2125](https://github.com/digitalocean/netbox/issues/2125) - Show child status in device bay list

## Bug Fixes

* [#2214](https://github.com/digitalocean/netbox/issues/2214) - Error when assigning a VLAN to an interface on a VM in a cluster with no assigned site
* [#2239](https://github.com/digitalocean/netbox/issues/2239) - Pin django-filter to version 1.1.0

---

v2.3.5 (2018-07-02)

## Enhancements

* [#2159](https://github.com/digitalocean/netbox/issues/2159) - Allow custom choice field to specify a default choice
* [#2177](https://github.com/digitalocean/netbox/issues/2177) - Include device serial number in rack elevation pop-up
* [#2194](https://github.com/digitalocean/netbox/issues/2194) - Added `address` filter to IPAddress model

## Bug Fixes

* [#1826](https://github.com/digitalocean/netbox/issues/1826) - Corrected description of security parameters under API definition
* [#2021](https://github.com/digitalocean/netbox/issues/2021) - Fix recursion error when viewing API docs under Python 3.4
* [#2064](https://github.com/digitalocean/netbox/issues/2064) - Disable calls to online swagger validator
* [#2173](https://github.com/digitalocean/netbox/issues/2173) - Fixed IndexError when automatically allocating IP addresses from large IPv6 prefixes
* [#2181](https://github.com/digitalocean/netbox/issues/2181) - Raise validation error on invalid `prefix_length` when allocating next-available prefix
* [#2182](https://github.com/digitalocean/netbox/issues/2182) - ValueError can be raised when viewing the interface connections table
* [#2191](https://github.com/digitalocean/netbox/issues/2191) - Added missing static choices to circuits and DCIM API endpoints
* [#2192](https://github.com/digitalocean/netbox/issues/2192) - Prevent a 0U device from being assigned to a rack position

---

v2.3.4 (2018-06-07)

## Bug Fixes

* [#2066](https://github.com/digitalocean/netbox/issues/2066) - Catch `AddrFormatError` exception on invalid IP addresses
* [#2075](https://github.com/digitalocean/netbox/issues/2075) - Enable tenant assignment when creating a rack reservation via the API
* [#2083](https://github.com/digitalocean/netbox/issues/2083) - Add missing export button to rack roles list view
* [#2087](https://github.com/digitalocean/netbox/issues/2087) - Don't overwrite existing vc_position of master device when creating a virtual chassis
* [#2093](https://github.com/digitalocean/netbox/issues/2093) - Fix link to circuit termination in device interfaces table
* [#2097](https://github.com/digitalocean/netbox/issues/2097) - Fixed queryset-based bulk deletion of clusters and regions
* [#2098](https://github.com/digitalocean/netbox/issues/2098) - Fixed missing checkboxes for host devices in cluster view
* [#2127](https://github.com/digitalocean/netbox/issues/2127) - Prevent non-conntectable interfaces from being connected
* [#2143](https://github.com/digitalocean/netbox/issues/2143) - Accept null value for empty time zone field
* [#2148](https://github.com/digitalocean/netbox/issues/2148) - Do not force timezone selection when editing sites in bulk
* [#2150](https://github.com/digitalocean/netbox/issues/2150) - Fix display of LLDP neighbors when interface name contains a colon

---

v2.3.3 (2018-04-19)

## Enhancements

* [#1990](https://github.com/digitalocean/netbox/issues/1990) - Improved search function when assigning an IP address to an interface

## Bug Fixes

* [#1975](https://github.com/digitalocean/netbox/issues/1975) - Correct filtering logic for custom boolean fields
* [#1988](https://github.com/digitalocean/netbox/issues/1988) - Order interfaces naturally when bulk renaming
* [#1993](https://github.com/digitalocean/netbox/issues/1993) - Corrected status choices in site CSV import form
* [#1999](https://github.com/digitalocean/netbox/issues/1999) - Added missing description field to site edit form
* [#2012](https://github.com/digitalocean/netbox/issues/2012) - Fixed deselection of an IP address as the primary IP for its parent device/VM
* [#2014](https://github.com/digitalocean/netbox/issues/2014) - Allow assignment of VLANs to VM interfaces via the API
* [#2019](https://github.com/digitalocean/netbox/issues/2019) - Avoid casting oversized numbers as integers
* [#2022](https://github.com/digitalocean/netbox/issues/2022) - Show 0 for zero-value fields on CSV export
* [#2023](https://github.com/digitalocean/netbox/issues/2023) - Manufacturer should not be a required field when importing platforms
* [#2037](https://github.com/digitalocean/netbox/issues/2037) - Fixed IndexError exception when attempting to create a new rack reservation

---

v2.3.2 (2018-03-22)

## Enhancements

* [#1586](https://github.com/digitalocean/netbox/issues/1586) - Extend bulk interface creation to support alphanumeric characters
* [#1866](https://github.com/digitalocean/netbox/issues/1866) - Introduced AnnotatedMultipleChoiceField for filter forms
* [#1930](https://github.com/digitalocean/netbox/issues/1930) - Switched to drf-yasg for Swagger API documentation
* [#1944](https://github.com/digitalocean/netbox/issues/1944) - Enable assigning VLANs to virtual machine interfaces
* [#1945](https://github.com/digitalocean/netbox/issues/1945) - Implemented a VLAN members view
* [#1949](https://github.com/digitalocean/netbox/issues/1949) - Added a button to view elevations on rack groups list
* [#1952](https://github.com/digitalocean/netbox/issues/1952) - Implemented a more robust mechanism for assigning VLANs to interfaces

## Bug Fixes

* [#1948](https://github.com/digitalocean/netbox/issues/1948) - Fix TypeError when attempting to add a member to an existing virtual chassis
* [#1951](https://github.com/digitalocean/netbox/issues/1951) - Fix TypeError exception when importing platforms
* [#1953](https://github.com/digitalocean/netbox/issues/1953) - Ignore duplicate IPs when calculating prefix utilization
* [#1955](https://github.com/digitalocean/netbox/issues/1955) - Require a plaintext value when creating a new secret
* [#1978](https://github.com/digitalocean/netbox/issues/1978) - Include all virtual chassis member interfaces in LLDP neighbors view
* [#1980](https://github.com/digitalocean/netbox/issues/1980) - Fixed bug when trying to nullify a selection custom field under Python 2

---

v2.3.1 (2018-03-01)

## Enhancements

* [#1910](https://github.com/digitalocean/netbox/issues/1910) - Added filters for cluster group and cluster type

## Bug Fixes

* [#1915](https://github.com/digitalocean/netbox/issues/1915) - Redirect to device view after deleting a component
* [#1919](https://github.com/digitalocean/netbox/issues/1919) - Prevent exception when attempting to create a virtual machine without selecting devices
* [#1921](https://github.com/digitalocean/netbox/issues/1921) - Ignore ManyToManyFields when validating a new object created via the API
* [#1924](https://github.com/digitalocean/netbox/issues/1924) - Include VID in VLAN lists when editing an interface
* [#1926](https://github.com/digitalocean/netbox/issues/1926) - Prevent reassignment of parent device when bulk editing VC member interfaces
* [#1927](https://github.com/digitalocean/netbox/issues/1927) - Include all VC member interfaces on A side when creating a new interface connection
* [#1928](https://github.com/digitalocean/netbox/issues/1928) - Fixed form validation when modifying VLANs assigned to an interface
* [#1934](https://github.com/digitalocean/netbox/issues/1934) - Fixed exception when rendering export template on an object type with custom fields assigned
* [#1935](https://github.com/digitalocean/netbox/issues/1935) - Correct API validation of VLANs assigned to interfaces
* [#1936](https://github.com/digitalocean/netbox/issues/1936) - Trigger validation error when attempting to create a virtual chassis without specifying member positions

---

v2.3.0 (2018-02-26)

## New Features

### Virtual Chassis ([#99](https://github.com/digitalocean/netbox/issues/99))

A virtual chassis represents a set of physical devices with a shared control plane; for example, a stack of switches managed as a single device. Viewing the master device of a virtual chassis will show all member interfaces and IP addresses.

### Interface VLAN Assignments ([#150](https://github.com/digitalocean/netbox/issues/150))

Interfaces can now be assigned an 802.1Q mode (access or trunked) and associated with particular VLANs. Thanks to [John Anderson](https://github.com/lampwins) for his work on this!

### Bulk Object Creation via the API ([#1553](https://github.com/digitalocean/netbox/issues/1553))

The REST API now supports the creation of multiple objects of the same type using a single POST request. For example, to create multiple devices:

```
curl -X POST -H "Authorization: Token <TOKEN>" -H "Content-Type: application/json" -H "Accept: application/json; indent=4" http://localhost:8000/api/dcim/devices/ --data '[
{"name": "device1", "device_type": 24, "device_role": 17, "site": 6},
{"name": "device2", "device_type": 24, "device_role": 17, "site": 6},
{"name": "device3", "device_type": 24, "device_role": 17, "site": 6},
]'
```

Bulk creation is all-or-none: If any of the creations fails, the entire operation is rolled back.

### Automatic Provisioning of Next Available Prefixes ([#1694](https://github.com/digitalocean/netbox/issues/1694))

Similar to IP addresses, NetBox now supports automated provisioning of available prefixes from within a parent prefix. For example, to retrieve the next three available /28s within a parent /24:

```
curl -X POST -H "Authorization: Token <TOKEN>" -H "Content-Type: application/json" -H "Accept: application/json; indent=4" http://localhost:8000/api/ipam/prefixes/10153/available-prefixes/ --data '[
{"prefix_length": 28},
{"prefix_length": 28},
{"prefix_length": 28}
]'
```

If the parent prefix cannot accommodate all requested prefixes, the operation is cancelled and no new prefixes are created.

### Bulk Renaming of Device/VM Components ([#1781](https://github.com/digitalocean/netbox/issues/1781))

Device components (interfaces, console ports, etc.) can now be renamed in bulk via the web interface. This was implemented primarily to support the bulk renumbering of interfaces whose parent is part of a virtual chassis.

## Enhancements

* [#1283](https://github.com/digitalocean/netbox/issues/1283) - Added a `time_zone` field to the site model
* [#1321](https://github.com/digitalocean/netbox/issues/1321) - Added `created` and `last_updated` fields for relevant models to their API serializers
* [#1553](https://github.com/digitalocean/netbox/issues/1553) - Introduced support for bulk object creation via the API
* [#1592](https://github.com/digitalocean/netbox/issues/1592) - Added tenancy assignment for rack reservations
* [#1744](https://github.com/digitalocean/netbox/issues/1744) - Allow associating a platform with a specific manufacturer
* [#1758](https://github.com/digitalocean/netbox/issues/1758) - Added a `status` field to the site model
* [#1821](https://github.com/digitalocean/netbox/issues/1821) - Added a `description` field to the site model
* [#1864](https://github.com/digitalocean/netbox/issues/1864) - Added a `status` field to the circuit model

## Bug Fixes

* [#1136](https://github.com/digitalocean/netbox/issues/1136) - Enforce model validation during bulk update
* [#1645](https://github.com/digitalocean/netbox/issues/1645) - Simplified interface serialzier for IP addresses and optimized API view queryset
* [#1838](https://github.com/digitalocean/netbox/issues/1838) - Fix KeyError when attempting to create a VirtualChassis with no devices selected
* [#1847](https://github.com/digitalocean/netbox/issues/1847) - RecursionError when a virtual chasis master device has no name
* [#1848](https://github.com/digitalocean/netbox/issues/1848) - Allow null value for interface encapsulation mode
* [#1867](https://github.com/digitalocean/netbox/issues/1867) - Allow filtering on device status with multiple values
* [#1881](https://github.com/digitalocean/netbox/issues/1881)* - Fixed bulk editing of interface 802.1Q settings
* [#1884](https://github.com/digitalocean/netbox/issues/1884)* - Provide additional context to identify devices when creating/editing a virtual chassis
* [#1907](https://github.com/digitalocean/netbox/issues/1907) - Allow removing an IP as the primary for a device when editing the IP directly

\* New since v2.3-beta2

## Breaking Changes

* Constants representing device status have been renamed for clarity (for example, `STATUS_ACTIVE` is now `DEVICE_STATUS_ACTIVE`). Custom validation reports will need to be updated if they reference any of these constants.

## API Changes

* API creation calls now accept either a single JSON object or a list of JSON objects. If multiple objects are passed and one or more them fail validation, no objects will be created.
* Added `created` and `last_updated` fields for objects inheriting from CreatedUpdatedModel.
* Removed the `parent` filter for prefixes (use `within` or `within_include` instead).
* The IP address serializer now includes only a minimal nested representation of the assigned interface (if any) and its parent device or virtual machine.
* The rack reservation serializer now includes a nested representation of its owning user (as well as the assigned tenant, if any).
* Added endpoints for virtual chassis and VC memberships.
* Added `status`, `time_zone` (pytz format), and `description` fields to dcim.Site.
* Added a `manufacturer` foreign key field on dcim.Platform.
* Added a `status` field on circuits.Circuit.

---

v2.2.10 (2018-02-21)

## Enhancements

* [#78](https://github.com/digitalocean/netbox/issues/78) - Extended topology maps to support console and power connections
* [#1693](https://github.com/digitalocean/netbox/issues/1693) - Allow specifying loose or exact matching for custom field filters
* [#1714](https://github.com/digitalocean/netbox/issues/1714) - Standardized CSV export functionality for all object lists
* [#1876](https://github.com/digitalocean/netbox/issues/1876) - Added explanatory title text to disabled NAPALM buttons on device view
* [#1885](https://github.com/digitalocean/netbox/issues/1885) - Added a device filter field for primary IP

## Bug Fixes

* [#1858](https://github.com/digitalocean/netbox/issues/1858) - Include device/VM count for cluster list in global search results
* [#1859](https://github.com/digitalocean/netbox/issues/1859) - Implemented support for line breaks within CSV fields
* [#1860](https://github.com/digitalocean/netbox/issues/1860) - Do not populate initial values for custom fields when editing objects in bulk
* [#1869](https://github.com/digitalocean/netbox/issues/1869) - Corrected ordering of VRFs with duplicate names
* [#1886](https://github.com/digitalocean/netbox/issues/1886) - Allow setting the primary IPv4/v6 address for a virtual machine via the web UI

---

v2.2.9 (2018-01-31)

## Enhancements

* [#144](https://github.com/digitalocean/netbox/issues/144) - Implemented bulk import/edit/delete views for InventoryItems
* [#1073](https://github.com/digitalocean/netbox/issues/1073) - Include prefixes/IPs from all VRFs when viewing the children of a container prefix in the global table
* [#1366](https://github.com/digitalocean/netbox/issues/1366) - Enable searching for regions by name/slug
* [#1406](https://github.com/digitalocean/netbox/issues/1406) - Display tenant description as title text in object tables
* [#1824](https://github.com/digitalocean/netbox/issues/1824) - Add virtual machine count to platforms list
* [#1835](https://github.com/digitalocean/netbox/issues/1835) - Consistent positioning of previous/next rack buttons

## Bug Fixes

* [#1621](https://github.com/digitalocean/netbox/issues/1621) - Tweaked LLDP interface name evaluation logic
* [#1765](https://github.com/digitalocean/netbox/issues/1765) - Improved rendering of null options for model choice fields in filter forms
* [#1807](https://github.com/digitalocean/netbox/issues/1807) - Populate VRF from parent when creating a new prefix
* [#1809](https://github.com/digitalocean/netbox/issues/1809) - Populate tenant assignment from parent when creating a new prefix
* [#1818](https://github.com/digitalocean/netbox/issues/1818) - InventoryItem API serializer no longer requires specifying a null value for items with no parent
* [#1845](https://github.com/digitalocean/netbox/issues/1845) - Correct display of VMs in list with no role assigned
* [#1850](https://github.com/digitalocean/netbox/issues/1850) - Fix TypeError when attempting IP address import if only unnamed devices exist

---

v2.2.8 (2017-12-20)

## Enhancements

* [#1771](https://github.com/digitalocean/netbox/issues/1771) - Added name filter for racks
* [#1772](https://github.com/digitalocean/netbox/issues/1772) - Added position filter for devices
* [#1773](https://github.com/digitalocean/netbox/issues/1773) - Moved child prefixes table to its own view
* [#1774](https://github.com/digitalocean/netbox/issues/1774) - Include a button to refine search results for all object types under global search
* [#1784](https://github.com/digitalocean/netbox/issues/1784) - Added `cluster_type` filters for virtual machines

## Bug Fixes

* [#1766](https://github.com/digitalocean/netbox/issues/1766) - Fixed display of "select all" button on device power outlets list
* [#1767](https://github.com/digitalocean/netbox/issues/1767) - Use proper template for 404 responses
* [#1778](https://github.com/digitalocean/netbox/issues/1778) - Preserve initial VRF assignment when adding IP addresses in bulk from a prefix
* [#1783](https://github.com/digitalocean/netbox/issues/1783) - Added `vm_role` filter for device roles
* [#1785](https://github.com/digitalocean/netbox/issues/1785) - Omit filter forms from browsable API
* [#1787](https://github.com/digitalocean/netbox/issues/1787) - Added missing site field to virtualization cluster CSV export

---

v2.2.7 (2017-12-07)

## Enhancements

* [#1722](https://github.com/digitalocean/netbox/issues/1722) - Added virtual machine count to site view
* [#1737](https://github.com/digitalocean/netbox/issues/1737) - Added a `contains` API filter to find all prefixes containing a given IP or prefix

## Bug Fixes

* [#1712](https://github.com/digitalocean/netbox/issues/1712) - Corrected tenant inheritance for new IP addresses created from a parent prefix
* [#1721](https://github.com/digitalocean/netbox/issues/1721) - Differentiated child IP count from utilization percentage for prefixes
* [#1740](https://github.com/digitalocean/netbox/issues/1740) - Delete session_key cookie on logout
* [#1741](https://github.com/digitalocean/netbox/issues/1741) - Fixed Unicode support for secret plaintexts
* [#1743](https://github.com/digitalocean/netbox/issues/1743) - Include number of instances for device types in global search
* [#1751](https://github.com/digitalocean/netbox/issues/1751) - Corrected filtering for IPv6 addresses containing letters
* [#1756](https://github.com/digitalocean/netbox/issues/1756) - Improved natural ordering of console server ports and power outlets

---

v2.2.6 (2017-11-16)

## Enhancements

* [#1669](https://github.com/digitalocean/netbox/issues/1669) - Clicking "add an IP" from the prefix view will default to the first available IP within the prefix

## Bug Fixes

* [#1397](https://github.com/digitalocean/netbox/issues/1397) - Display global search in navigation menu unless display is less than 1200px wide
* [#1599](https://github.com/digitalocean/netbox/issues/1599) - Reduce mobile cut-off for navigation menu to 960px
* [#1715](https://github.com/digitalocean/netbox/issues/1715) - Added missing import buttons on object lists
* [#1717](https://github.com/digitalocean/netbox/issues/1717) - Fixed interface validation for virtual machines
* [#1718](https://github.com/digitalocean/netbox/issues/1718) - Set empty label to "Global" or VRF field in IP assignment form

---

v2.2.5 (2017-11-14)

## Enhancements

* [#1512](https://github.com/digitalocean/netbox/issues/1512) - Added a view to search for an IP address being assigned to an interface
* [#1679](https://github.com/digitalocean/netbox/issues/1679) - Added IP address roles to device/VM interface lists
* [#1683](https://github.com/digitalocean/netbox/issues/1683) - Replaced default 500 handler with custom middleware to provide preliminary troubleshooting assistance
* [#1684](https://github.com/digitalocean/netbox/issues/1684) - Replaced prefix `parent` filter with `within` and `within_include`

## Bug Fixes

* [#1471](https://github.com/digitalocean/netbox/issues/1471) - Correct bulk selection of IP addresses within a prefix assigned to a VRF
* [#1642](https://github.com/digitalocean/netbox/issues/1642) - Validate device type classification when creating console server ports and power outlets
* [#1650](https://github.com/digitalocean/netbox/issues/1650) - Correct numeric ordering for interfaces with no alphabetic type
* [#1676](https://github.com/digitalocean/netbox/issues/1676) - Correct filtering of child prefixes upon bulk edit/delete from the parent prefix view
* [#1689](https://github.com/digitalocean/netbox/issues/1689) - Disregard IP address mask when filtering for child IPs of a prefix
* [#1696](https://github.com/digitalocean/netbox/issues/1696) - Fix for NAPALM v2.0+
* [#1699](https://github.com/digitalocean/netbox/issues/1699) - Correct nested representation in the API of primary IPs for virtual machines and add missing primary_ip property
* [#1701](https://github.com/digitalocean/netbox/issues/1701) - Fixed validation in `extras/0008_reports.py` migration for certain versions of PostgreSQL
* [#1703](https://github.com/digitalocean/netbox/issues/1703) - Added API serializer validation for custom integer fields
* [#1705](https://github.com/digitalocean/netbox/issues/1705) - Fixed filtering of devices with a status of offline

---

v2.2.4 (2017-10-31)

## Bug Fixes

* [#1670](https://github.com/digitalocean/netbox/issues/1670) - Fixed server error when calling certain filters (regression from #1649)

---

v2.2.3 (2017-10-31)

## Enhancements

* [#999](https://github.com/digitalocean/netbox/issues/999) - Display devices on which circuits are terminated in circuits list
* [#1491](https://github.com/digitalocean/netbox/issues/1491) - Added initial data for the virtualization app
* [#1620](https://github.com/digitalocean/netbox/issues/1620) - Loosen IP address search filter to match all IPs that start with the given string
* [#1631](https://github.com/digitalocean/netbox/issues/1631) - Added a `post_run` method to the Report class
* [#1666](https://github.com/digitalocean/netbox/issues/1666) - Allow modifying the owner of a rack reservation

## Bug Fixes

* [#1513](https://github.com/digitalocean/netbox/issues/1513) - Correct filtering of custom field choices
* [#1603](https://github.com/digitalocean/netbox/issues/1603) - Hide selection checkboxes for tables with no available actions
* [#1618](https://github.com/digitalocean/netbox/issues/1618) - Allow bulk deletion of all virtual machines
* [#1619](https://github.com/digitalocean/netbox/issues/1619) - Correct text-based filtering of IP network and address fields
* [#1624](https://github.com/digitalocean/netbox/issues/1624) - Add VM count to device roles table
* [#1634](https://github.com/digitalocean/netbox/issues/1634) - Cluster should not be a required field when importing child devices
* [#1649](https://github.com/digitalocean/netbox/issues/1649) - Correct filtering on null values (e.g. ?tenant_id=0) for django-filters v1.1.0+
* [#1653](https://github.com/digitalocean/netbox/issues/1653) - Remove outdated description for DeviceType's `is_network_device` flag
* [#1664](https://github.com/digitalocean/netbox/issues/1664) - Added missing `serial` field in default rack CSV export

---

v2.2.2 (2017-10-17)

## Enhancements

* [#1580](https://github.com/digitalocean/netbox/issues/1580) - Allow cluster assignment when bulk importing devices
* [#1587](https://github.com/digitalocean/netbox/issues/1587) - Add primary IP column for virtual machines in global search results

## Bug Fixes

* [#1498](https://github.com/digitalocean/netbox/issues/1498) - Avoid duplicating nodes when generating topology maps
* [#1579](https://github.com/digitalocean/netbox/issues/1579) - Devices already assigned to a cluster cannot be added to a different cluster
* [#1582](https://github.com/digitalocean/netbox/issues/1582) - Add `virtual_machine` attribute to IPAddress
* [#1584](https://github.com/digitalocean/netbox/issues/1584) - Colorized virtual machine role column
* [#1585](https://github.com/digitalocean/netbox/issues/1585) - Fixed slug-based filtering of virtual machines
* [#1605](https://github.com/digitalocean/netbox/issues/1605) - Added clusters and virtual machines to object list for global search
* [#1609](https://github.com/digitalocean/netbox/issues/1609) - Added missing `virtual_machine` field to IP address interface serializer

---

v2.2.1 (2017-10-12)

## Bug Fixes

* [#1576](https://github.com/digitalocean/netbox/issues/1576) - Moved PostgreSQL validation logic into the relevant migration (fixed ImproperlyConfigured exception on init)

---

v2.2.0 (2017-10-12)

**Note:** This release requires PostgreSQL 9.4 or higher. Do not attempt to upgrade unless you are running at least PostgreSQL 9.4.

**Note:** The release replaces the deprecated pycrypto library with [pycryptodome](https://github.com/Legrandin/pycryptodome). The upgrade script has been extended to automatically uninstall the old library, but please verify your installed packages with `pip freeze | grep pycrypto` if you run into problems.

## New Features

### Virtual Machines and Clusters ([#142](https://github.com/digitalocean/netbox/issues/142))

Our second-most popular feature request has arrived! NetBox now supports the creation of virtual machines, which can be assigned virtual interfaces and IP addresses. VMs are arranged into clusters, each of which has a type and (optionally) a group.

### Custom Validation Reports ([#1511](https://github.com/digitalocean/netbox/issues/1511))

Users can now create custom reports which are run to validate data in NetBox. Reports work very similar to Python unit tests: Each report inherits from NetBox's Report class and contains one or more test method. Reports can be run and retrieved via the web UI, API, or CLI. See [the docs](http://netbox.readthedocs.io/en/stable/miscellaneous/reports/) for more info.

## Enhancements

* [#494](https://github.com/digitalocean/netbox/issues/494) - Include asset tag in device info pop-up on rack elevation
* [#1444](https://github.com/digitalocean/netbox/issues/1444) - Added a `serial` field to the rack model
* [#1479](https://github.com/digitalocean/netbox/issues/1479) - Added an IP address role for CARP
* [#1506](https://github.com/digitalocean/netbox/issues/1506) - Extended rack facility ID field from 30 to 50 characters
* [#1510](https://github.com/digitalocean/netbox/issues/1510) - Added ability to search by name when adding devices to a cluster
* [#1527](https://github.com/digitalocean/netbox/issues/1527) - Replace deprecated pycrypto library with pycryptodome
* [#1551](https://github.com/digitalocean/netbox/issues/1551) - Added API endpoints listing static field choices for each app
* [#1556](https://github.com/digitalocean/netbox/issues/1556) - Added CPAK, CFP2, and CFP4 100GE interface form factors
* Added CSV import views for all object types

## Bug Fixes

* [#1550](https://github.com/digitalocean/netbox/issues/1550) - Corrected interface connections link in navigation menu
* [#1554](https://github.com/digitalocean/netbox/issues/1554) - Don't require form_factor when creating an interface assigned to a virtual machine
* [#1557](https://github.com/digitalocean/netbox/issues/1557) - Added filtering for virtual machine interfaces
* [#1567](https://github.com/digitalocean/netbox/issues/1567) - Prompt user for session key when importing secrets

## API Changes

* Introduced the virtualization app and its associated endpoints at `/api/virtualization`
* Added the `/api/extras/reports` endpoint for fetching and running reports
* The `ipam.Service` and `dcim.Interface` models now have a `virtual_machine` field in addition to the `device` field. Only one of the two fields may be defined for each object
* Added a `vm_role` field to `dcim.DeviceRole`, which indicates whether a role is suitable for assigned to a virtual machine
* Added a `serial` field to 'dcim.Rack` for serial numbers
* Each app now has a `_choices` endpoint, which lists the available options for all model field with static choices (e.g. interface form factors)

---

v2.1.6 (2017-10-11)

## Enhancements

* [#1548](https://github.com/digitalocean/netbox/issues/1548) - Automatically populate tenant assignment when adding an IP address from the prefix view
* [#1561](https://github.com/digitalocean/netbox/issues/1561) - Added primary IP to the devices table in global search
* [#1563](https://github.com/digitalocean/netbox/issues/1563) - Made necessary updates for Django REST Framework v3.7.0

---

v2.1.5 (2017-09-25)

## Enhancements

* [#1484](https://github.com/digitalocean/netbox/issues/1484) - Added individual "add VLAN" buttons on the VLAN groups list
* [#1485](https://github.com/digitalocean/netbox/issues/1485) - Added `BANNER_LOGIN` configuration setting to display a banner on the login page
* [#1499](https://github.com/digitalocean/netbox/issues/1499) - Added utilization graph to child prefixes table
* [#1523](https://github.com/digitalocean/netbox/issues/1523) - Improved the natural ordering of interfaces (thanks to [@tarkatronic](https://github.com/tarkatronic))
* [#1536](https://github.com/digitalocean/netbox/issues/1536) - Improved formatting of aggregate prefix statistics

## Bug Fixes

* [#1469](https://github.com/digitalocean/netbox/issues/1469) - Allow a NAT IP to be assigned as the primary IP for a device
* [#1472](https://github.com/digitalocean/netbox/issues/1472) - Prevented truncation when displaying secret strings containing HTML characters
* [#1486](https://github.com/digitalocean/netbox/issues/1486) - Ignore subinterface IDs when validating LLDP neighbor connections
* [#1489](https://github.com/digitalocean/netbox/issues/1489) - Corrected server error on validation of empty required custom field
* [#1507](https://github.com/digitalocean/netbox/issues/1507) - Fixed error when creating the next available IP from a prefix within a VRF
* [#1520](https://github.com/digitalocean/netbox/issues/1520) - Redirect on GET request to bulk edit/delete views
* [#1522](https://github.com/digitalocean/netbox/issues/1522) - Removed object create/edit forms from the browsable API

---

v2.1.4 (2017-08-30)

## Enhancements

* [#1326](https://github.com/digitalocean/netbox/issues/1326) - Added dropdown widget with common values for circuit speed fields
* [#1341](https://github.com/digitalocean/netbox/issues/1341) - Added a `MEDIA_ROOT` configuration setting to specify where uploaded files are stored on disk
* [#1376](https://github.com/digitalocean/netbox/issues/1376) - Ignore anycast addresses when detecting duplicate IPs
* [#1402](https://github.com/digitalocean/netbox/issues/1402) - Increased max length of name field for device components
* [#1431](https://github.com/digitalocean/netbox/issues/1431) - Added interface form factor for 10GBASE-CX4
* [#1432](https://github.com/digitalocean/netbox/issues/1432) - Added a `commit_rate` field to the circuits list search form
* [#1460](https://github.com/digitalocean/netbox/issues/1460) - Hostnames with no domain are now acceptable in custom URL fields

## Bug Fixes

* [#1429](https://github.com/digitalocean/netbox/issues/1429) - Fixed uptime formatting on device status page
* [#1433](https://github.com/digitalocean/netbox/issues/1433) - Fixed `devicetype_id` filter for DeviceType components
* [#1443](https://github.com/digitalocean/netbox/issues/1443) - Fixed API validation error involving custom field data
* [#1458](https://github.com/digitalocean/netbox/issues/1458) - Corrected permission name on prefix/VLAN roles list

---

v2.1.3 (2017-08-15)

## Bug Fixes

* [#1330](https://github.com/digitalocean/netbox/issues/1330) - Raise validation error when assigning an unrelated IP as the primary IP for a device
* [#1389](https://github.com/digitalocean/netbox/issues/1389) - Avoid splitting carat/prefix on prefix list
* [#1400](https://github.com/digitalocean/netbox/issues/1400) - Removed redundant display of assigned device interface from IP address list
* [#1414](https://github.com/digitalocean/netbox/issues/1414) - Selecting a site from the rack filters automatically updates the available rack groups
* [#1419](https://github.com/digitalocean/netbox/issues/1419) - Allow editing image attachments without re-uploading an image
* [#1420](https://github.com/digitalocean/netbox/issues/1420) - Exclude virtual interfaces from device LLDP neighbors view
* [#1421](https://github.com/digitalocean/netbox/issues/1421) - Improved model validation logic for API serializers
* Fixed page title capitalization in the browsable API

---

v2.1.2 (2017-08-04)

## Enhancements

* [#992](https://github.com/digitalocean/netbox/issues/992) - Allow the creation of multiple services per device with the same protocol and port
* Tweaked navigation menu styling

## Bug Fixes

* [#1388](https://github.com/digitalocean/netbox/issues/1388) - Fixed server error when searching globally for IPs/prefixes (rolled back #1379)
* [#1390](https://github.com/digitalocean/netbox/issues/1390) - Fixed IndexError when viewing available IPs within large IPv6 prefixes

---

v2.1.1 (2017-08-02)

## Enhancements

* [#893](https://github.com/digitalocean/netbox/issues/893) - Allow filtering by null values for NullCharacterFields (e.g. return only unnamed devices)
* [#1368](https://github.com/digitalocean/netbox/issues/1368) - Render reservations in rack elevations view
* [#1374](https://github.com/digitalocean/netbox/issues/1374) - Added NAPALM_ARGS and NAPALM_TIMEOUT configiuration parameters
* [#1375](https://github.com/digitalocean/netbox/issues/1375) - Renamed `NETBOX_USERNAME` and `NETBOX_PASSWORD` configuration parameters to `NAPALM_USERNAME` and `NAPALM_PASSWORD`
* [#1379](https://github.com/digitalocean/netbox/issues/1379) - Allow searching devices by interface MAC address in global search

## Bug Fixes

* [#461](https://github.com/digitalocean/netbox/issues/461) - Display a validation error when attempting to assigning a new child device to a rack face/position
* [#1385](https://github.com/digitalocean/netbox/issues/1385) - Connected device API endpoint no longer requires authentication if `LOGIN_REQUIRED` is False

---

v2.1.0 (2017-07-25)

## New Features

### IP Address Roles ([#819](https://github.com/digitalocean/netbox/issues/819))

The IP address model now supports the assignment of a functional role to help identify special-purpose IPs. These include:

* Loopback
* Secondary
* Anycast
* VIP
* VRRP
* HSRP
* GLBP

### Automatic Provisioning of Next Available IP ([#1246](https://github.com/digitalocean/netbox/issues/1246))

A new API endpoint has been added at `/api/ipam/prefixes/<pk>/available-ips/`. A GET request to this endpoint will return a list of available IP addresses within the prefix (up to the pagination limit). A POST request will automatically create and return the next available IP address.

### NAPALM Integration ([#1348](https://github.com/digitalocean/netbox/issues/1348))

The [NAPALM automation](https://napalm-automation.net/) library provides an abstracted interface for pulling live data (e.g. uptime, software version, running config, LLDP neighbors, etc.) from network devices. The NetBox API has been extended to support executing read-only NAPALM methods on devices defined in NetBox. To enable this functionality, ensure that NAPALM has been installed (`pip install napalm`) and the `NETBOX_USERNAME` and `NETBOX_PASSWORD` [configuration parameters](http://netbox.readthedocs.io/en/stable/configuration/optional-settings/#netbox_username) have been set in configuration.py.

## Enhancements

* [#838](https://github.com/digitalocean/netbox/issues/838) - Display details of all objects being edited/deleted in bulk
* [#1041](https://github.com/digitalocean/netbox/issues/1041) - Added enabled and MTU fields to the interface model
* [#1121](https://github.com/digitalocean/netbox/issues/1121) - Added asset_tag and description fields to the InventoryItem model
* [#1141](https://github.com/digitalocean/netbox/issues/1141) - Include RD when listing VRFs in a form selection field
* [#1203](https://github.com/digitalocean/netbox/issues/1203) - Implemented query filters for all models
* [#1218](https://github.com/digitalocean/netbox/issues/1218) - Added IEEE 802.11 wireless interface types
* [#1269](https://github.com/digitalocean/netbox/issues/1269) - Added circuit termination to interface serializer
* [#1320](https://github.com/digitalocean/netbox/issues/1320) - Removed checkbox from confirmation dialog

## Bug Fixes

* [#1079](https://github.com/digitalocean/netbox/issues/1079) - Order interfaces naturally via API
* [#1285](https://github.com/digitalocean/netbox/issues/1285) - Enforce model validation when creating/editing objects via the API
* [#1358](https://github.com/digitalocean/netbox/issues/1358) - Correct VRF example values in IP/prefix import forms
* [#1362](https://github.com/digitalocean/netbox/issues/1362) - Raise validation error when attempting to create an API key that's too short
* [#1371](https://github.com/digitalocean/netbox/issues/1371) - Extend DeviceSerializer.parent_device to include standard fields

## API changes

* Added a new API endpoint which makes [NAPALM](https://github.com/napalm-automation/napalm) accessible via NetBox
* Device components (console ports, power ports, interfaces, etc.) can only be filtered by a single device name or ID. This limitation was necessary to allow the natural ordering of interfaces according to the device's parent device type.
* Added two new fields to the interface serializer: `enabled` (boolean) and `mtu` (unsigned integer)
* Modified the interface serializer to include three discrete fields relating to connections: `is_connected` (boolean), `interface_connection`, and `circuit_termination`
* Added two new fields to the inventory item serializer: `asset_tag` and `description`
* Added "wireless" to interface type filter (in addition to physical, virtual, and LAG)
* Added a new endpoint at /api/ipam/prefixes/<pk>/available-ips/ to retrieve or create available IPs within a prefix
* Extended `parent_device` on DeviceSerializer to include the `url` and `display_name` of the parent Device, and the `url` of the DeviceBay

---

v2.0.10 (2017-07-14)

## Bug Fixes

* [#1312](https://github.com/digitalocean/netbox/issues/1312) - Catch error when attempting to activate a user key with an invalid private key
* [#1333](https://github.com/digitalocean/netbox/issues/1333) - Corrected label on is_console_server field of DeviceType bulk edit form
* [#1338](https://github.com/digitalocean/netbox/issues/1338) - Allow importing prefixes with "container" status
* [#1339](https://github.com/digitalocean/netbox/issues/1339) - Fixed disappearing checkbox column under django-tables2 v1.7+
* [#1342](https://github.com/digitalocean/netbox/issues/1342) - Allow designation of users and groups when creating/editing a secret role

---

v2.0.9 (2017-07-10)

## Bug Fixes

* [#1319](https://github.com/digitalocean/netbox/issues/1319) - Fixed server error when attempting to create console/power connections
* [#1325](https://github.com/digitalocean/netbox/issues/1325) - Retain interface attachment when editing a circuit termination

---

v2.0.8 (2017-07-05)

## Enhancements

* [#1298](https://github.com/digitalocean/netbox/issues/1298) - Calculate prefix utilization based on its status (container or non-container)
* [#1303](https://github.com/digitalocean/netbox/issues/1303) - Highlight installed interface connections in green on device view
* [#1315](https://github.com/digitalocean/netbox/issues/1315) - Enforce lowercase file extensions for image attachments

## Bug Fixes

* [#1279](https://github.com/digitalocean/netbox/issues/1279) - Fix primary_ip assignment during IP address import
* [#1281](https://github.com/digitalocean/netbox/issues/1281) - Show LLDP neighbors tab on device view only if necessary conditions are met
* [#1282](https://github.com/digitalocean/netbox/issues/1282) - Fixed tooltips on "mark connected/planned" toggle buttons for device connections
* [#1288](https://github.com/digitalocean/netbox/issues/1288) - Corrected permission name for deleting image attachments
* [#1289](https://github.com/digitalocean/netbox/issues/1289) - Retain inside NAT assignment when editing an IP address
* [#1297](https://github.com/digitalocean/netbox/issues/1297) - Allow passing custom field choice selection PKs to API as string-quoted integers
* [#1299](https://github.com/digitalocean/netbox/issues/1299) - Corrected permission name for adding services to devices

---

v2.0.7 (2017-06-15)

## Enhancements

* [#626](https://github.com/digitalocean/netbox/issues/626) - Added bulk disconnect function for console/power/interface connections on device view

## Bug Fixes

* [#1238](https://github.com/digitalocean/netbox/issues/1238) - Fix error when editing an IP with a NAT assignment which has no assigned device
* [#1263](https://github.com/digitalocean/netbox/issues/1263) - Differentiate add and edit permissions for objects
* [#1265](https://github.com/digitalocean/netbox/issues/1265) - Fix console/power/interface connection validation when selecting a device via live search
* [#1266](https://github.com/digitalocean/netbox/issues/1266) - Prevent terminating a circuit to an already-connected interface
* [#1268](https://github.com/digitalocean/netbox/issues/1268) - Fix CSV import error under Python 3
* [#1273](https://github.com/digitalocean/netbox/issues/1273) - Corrected status choices in IP address import form
* [#1274](https://github.com/digitalocean/netbox/issues/1274) - Exclude unterminated circuits from topology maps
* [#1275](https://github.com/digitalocean/netbox/issues/1275) - Raise validation error on prefix import when multiple VLANs are found

---

v2.0.6 (2017-06-12)

## Enhancements

* [#40](https://github.com/digitalocean/netbox/issues/40) - Added IP utilization graph to prefix list
* [#704](https://github.com/digitalocean/netbox/issues/704) - Allow filtering VLANs by group when editing prefixes
* [#913](https://github.com/digitalocean/netbox/issues/913) - Added headers to object CSV exports
* [#990](https://github.com/digitalocean/netbox/issues/990) - Enable logging configuration in configuration.py
* [#1180](https://github.com/digitalocean/netbox/issues/1180) - Simplified the process of finding related devices when viewing a device

## Bug Fixes

* [#1253](https://github.com/digitalocean/netbox/issues/1253) - Improved `upgrade.sh` to allow forcing Python2

---

v2.0.5 (2017-06-08)

## Notes

The maximum number of objects an API consumer can request has been set to 1000 (e.g. `?limit=1000`). This limit can be modified by defining `MAX_PAGE_SIZE` in confgiuration.py. (To remove this limit, set `MAX_PAGE_SIZE=0`.)

## Enhancements

* [#655](https://github.com/digitalocean/netbox/issues/655) - Implemented header-based CSV import of objects
* [#1190](https://github.com/digitalocean/netbox/issues/1190) - Allow partial string matching when searching on custom fields
* [#1237](https://github.com/digitalocean/netbox/issues/1237) - Enabled setting limit=0 to disable pagination in API requests; added `MAX_PAGE_SIZE` configuration setting

## Bug Fixes

* [#837](https://github.com/digitalocean/netbox/issues/837) - Enforce uniqueness where applicable during bulk import of IP addresses
* [#1226](https://github.com/digitalocean/netbox/issues/1226) - Improved validation for custom field values submitted via the API
* [#1232](https://github.com/digitalocean/netbox/issues/1232) - Improved rack space validation on bulk import of devices (see #655)
* [#1235](https://github.com/digitalocean/netbox/issues/1235) - Fix permission name for adding/editing inventory items
* [#1236](https://github.com/digitalocean/netbox/issues/1236) - Truncate rack names in elevations list; add facility ID
* [#1239](https://github.com/digitalocean/netbox/issues/1239) - Fix server error when creating VLANGroup via API
* [#1243](https://github.com/digitalocean/netbox/issues/1243) - Catch ValueError in IP-based object filters
* [#1244](https://github.com/digitalocean/netbox/issues/1244) - Corrected "device" secrets filter to accept a device name

---

v2.0.4 (2017-05-25)

## Bug Fixes

* [#1206](https://github.com/digitalocean/netbox/issues/1206) - Fix redirection in admin UI after activating secret keys when BASE_PATH is set
* [#1207](https://github.com/digitalocean/netbox/issues/1207) - Include nested LAG serializer when showing interface connections (API)
* [#1210](https://github.com/digitalocean/netbox/issues/1210) - Fix TemplateDoesNotExist errors on browsable API views
* [#1212](https://github.com/digitalocean/netbox/issues/1212) - Allow assigning new VLANs to global VLAN groups
* [#1213](https://github.com/digitalocean/netbox/issues/1213) - Corrected table header ordering links on object list views
* [#1214](https://github.com/digitalocean/netbox/issues/1214) - Add status to list of required fields on child device import form
* [#1219](https://github.com/digitalocean/netbox/issues/1219) - Fix image attachment URLs when BASE_PATH is set
* [#1220](https://github.com/digitalocean/netbox/issues/1220) - Suppressed innocuous warning about untracked migrations under Python 3
* [#1229](https://github.com/digitalocean/netbox/issues/1229) - Fix validation error on forms where API search is used

---

v2.0.3 (2017-05-18)

## Enhancements

* [#1196](https://github.com/digitalocean/netbox/issues/1196) - Added a lag_id filter to the API interfaces view
* [#1198](https://github.com/digitalocean/netbox/issues/1198) - Allow filtering unracked devices on device list

## Bug Fixes

* [#1157](https://github.com/digitalocean/netbox/issues/1157) - Hide nav menu search bar on small displays
* [#1186](https://github.com/digitalocean/netbox/issues/1186) - Corrected VLAN edit form so that site assignment is not required
* [#1187](https://github.com/digitalocean/netbox/issues/1187) - Fixed table pagination by introducing a custom table template
* [#1188](https://github.com/digitalocean/netbox/issues/1188) - Serialize interface LAG as nested objected (API)
* [#1189](https://github.com/digitalocean/netbox/issues/1189) - Enforce consistent ordering of objects returned by a global search
* [#1191](https://github.com/digitalocean/netbox/issues/1191) - Bulk selection of IPs under a prefix incorrect when "select all" is used
* [#1195](https://github.com/digitalocean/netbox/issues/1195) - Unable to create an interface connection when searching for peer device
* [#1197](https://github.com/digitalocean/netbox/issues/1197) - Fixed status assignment during bulk import of devices, prefixes, IPs, and VLANs
* [#1199](https://github.com/digitalocean/netbox/issues/1199) - Bulk import of secrets does not prompt user to generate a session key
* [#1200](https://github.com/digitalocean/netbox/issues/1200) - Form validation error when connecting power ports to power outlets

---

v2.0.2 (2017-05-15)

## Enhancements

* [#1122](https://github.com/digitalocean/netbox/issues/1122) - Include NAT inside IPs in IP address list
* [#1137](https://github.com/digitalocean/netbox/issues/1137) - Allow filtering devices list by rack
* [#1170](https://github.com/digitalocean/netbox/issues/1170) - Include A and Z sites for circuits in global search results
* [#1172](https://github.com/digitalocean/netbox/issues/1172) - Linkify racks in side-by-side elevations view
* [#1177](https://github.com/digitalocean/netbox/issues/1177) - Render planned connections as dashed lines on topology maps
* [#1179](https://github.com/digitalocean/netbox/issues/1179) - Adjust topology map text color based on node background
* On all object edit forms, allow filtering the tenant list by tenant group

## Bug Fixes

* [#1158](https://github.com/digitalocean/netbox/issues/1158) - Exception thrown when creating a device component with an invalid name
* [#1159](https://github.com/digitalocean/netbox/issues/1159) - Only superusers can see "edit IP" buttons on the device interfaces list
* [#1160](https://github.com/digitalocean/netbox/issues/1160) - Linkify secrets and tenants in global search results
* [#1161](https://github.com/digitalocean/netbox/issues/1161) - Fix "add another" behavior when creating an API token
* [#1166](https://github.com/digitalocean/netbox/issues/1166) - Fixed bulk IP address creation when assigning tenants
* [#1168](https://github.com/digitalocean/netbox/issues/1168) - Total count of objects missing from list view paginator
* [#1171](https://github.com/digitalocean/netbox/issues/1171) - Allow removing site assignment when bulk editing VLANs
* [#1173](https://github.com/digitalocean/netbox/issues/1173) - Tweak interface manager to fall back to naive ordering

---

v2.0.1 (2017-05-10)

## Bug Fixes

* [#1149](https://github.com/digitalocean/netbox/issues/1149) - Port list does not populate when creating a console or power connection
* [#1150](https://github.com/digitalocean/netbox/issues/1150) - Error when uploading image attachments with Unicode names under Python 2
* [#1151](https://github.com/digitalocean/netbox/issues/1151) - Server error: name 'escape' is not defined
* [#1152](https://github.com/digitalocean/netbox/issues/1152) - Unable to edit user keys
* [#1153](https://github.com/digitalocean/netbox/issues/1153) - UnicodeEncodeError when searching for non-ASCII characters on Python 2

---

v2.0.0 (2017-05-09)

## New Features

### API 2.0 ([#113](https://github.com/digitalocean/netbox/issues/113))

The NetBox API has been completely rewritten and now features full read/write ability.

### Image Attachments ([#152](https://github.com/digitalocean/netbox/issues/152))

Users are now able to attach photos and other images to sites, racks, and devices. (Please ensure that the new `media` directory is writable by the system account NetBox runs as.)

### Global Search ([#159](https://github.com/digitalocean/netbox/issues/159))

NetBox now supports searching across all primary object types at once.

### Rack Elevations View ([#951](https://github.com/digitalocean/netbox/issues/951))

A new view has been introduced to display the elevations of multiple racks side-by-side.

## Enhancements

* [#154](https://github.com/digitalocean/netbox/issues/154) - Expanded device status field to include options other than active/offline
* [#430](https://github.com/digitalocean/netbox/issues/430) - Include circuits when rendering topology maps
* [#578](https://github.com/digitalocean/netbox/issues/578) - Show topology maps not assigned to a site on the home view
* [#1100](https://github.com/digitalocean/netbox/issues/1100) - Add a "view all" link to completed bulk import views is_pool for prefixes)
* [#1110](https://github.com/digitalocean/netbox/issues/1110) - Expand bulk edit forms to include boolean fields (e.g. toggle is_pool for prefixes)

## Bug Fixes

From v1.9.6:

* [#403](https://github.com/digitalocean/netbox/issues/403) - Record console/power/interface connects and disconnects as user actions
* [#853](https://github.com/digitalocean/netbox/issues/853) -  Added "status" field to device bulk import form
* [#1101](https://github.com/digitalocean/netbox/issues/1101) - Fix AJAX scripting for device component selection forms
* [#1103](https://github.com/digitalocean/netbox/issues/1103) - Correct handling of validation errors when creating IP addresses in bulk
* [#1104](https://github.com/digitalocean/netbox/issues/1104) - Fix VLAN assignment on prefix import
* [#1115](https://github.com/digitalocean/netbox/issues/1115) - Enabled responsive (side-scrolling) tables for small screens
* [#1116](https://github.com/digitalocean/netbox/issues/1116) - Correct object links on recursive deletion error
* [#1125](https://github.com/digitalocean/netbox/issues/1125) - Include MAC addresses on a device's interface list
* [#1144](https://github.com/digitalocean/netbox/issues/1144) - Allow multiple status selections for Prefix, IP address, and VLAN filters

From beta3:

* [#1113](https://github.com/digitalocean/netbox/issues/1113) - Fixed server error when attempting to delete an image attachment
* [#1114](https://github.com/digitalocean/netbox/issues/1114) - Suppress OSError when attempting to access a deleted image attachment
* [#1126](https://github.com/digitalocean/netbox/issues/1126) - Fixed server error when editing a user key via admin UI attachment
* [#1132](https://github.com/digitalocean/netbox/issues/1132) - Prompt user to unlock session key when importing secrets

## Additional Changes

* The Module DCIM model has been renamed to InventoryItem to better reflect its intended function, and to make room for work on [#824](https://github.com/digitalocean/netbox/issues/824).
* Redundant portions of the admin UI have been removed ([#973](https://github.com/digitalocean/netbox/issues/973)).
* The Docker build components have been moved into [their own repository](https://github.com/digitalocean/netbox-docker).

---

v1.9.6 (2017-04-21)

## Improvements

* [#878](https://github.com/digitalocean/netbox/issues/878) - Merged IP addresses with interfaces list on device view
* [#1001](https://github.com/digitalocean/netbox/issues/1001) - Interface assignment can be modified when editing an IP address
* [#1084](https://github.com/digitalocean/netbox/issues/1084) - Include custom fields when creating IP addresses in bulk

## Bug Fixes

* [#1057](https://github.com/digitalocean/netbox/issues/1057) - Corrected VLAN validation during prefix import
* [#1061](https://github.com/digitalocean/netbox/issues/1061) - Fixed potential for script injection via create/edit/delete messages
* [#1070](https://github.com/digitalocean/netbox/issues/1070) - Corrected installation instructions for Python3 on CentOS/RHEL
* [#1071](https://github.com/digitalocean/netbox/issues/1071) - Protect assigned circuit termination when an interface is deleted
* [#1072](https://github.com/digitalocean/netbox/issues/1072) - Order LAG interfaces naturally on bulk interface edit form
* [#1074](https://github.com/digitalocean/netbox/issues/1074) - Require ncclient 0.5.3 (Python 3 fix)
* [#1090](https://github.com/digitalocean/netbox/issues/1090) - Improved installation documentation for Python 3
* [#1092](https://github.com/digitalocean/netbox/issues/1092) - Increase randomness in SECRET_KEY generation tool

---

v1.9.5 (2017-04-06)

## Improvements

* [#1052](https://github.com/digitalocean/netbox/issues/1052) - Added rack reservation list and bulk delete views

## Bug Fixes

* [#1038](https://github.com/digitalocean/netbox/issues/1038) - Suppress upgrading to Django 1.11 (will be supported in v2.0)
* [#1037](https://github.com/digitalocean/netbox/issues/1037) - Fixed error on VLAN import with duplicate VLAN group names
* [#1047](https://github.com/digitalocean/netbox/issues/1047) - Correct ordering of numbered subinterfaces
* [#1051](https://github.com/digitalocean/netbox/issues/1051) - Upgraded django-rest-swagger

---

v1.9.4-r1 (2017-04-04)

## Improvements

* [#362](https://github.com/digitalocean/netbox/issues/362) - Added per_page query parameter to control pagination page length

## Bug Fixes

* [#991](https://github.com/digitalocean/netbox/issues/991) - Correct server error on "create and connect another" interface connection
* [#1022](https://github.com/digitalocean/netbox/issues/1022) - Record user actions when creating IP addresses in bulk
* [#1027](https://github.com/digitalocean/netbox/issues/1027) - Fixed nav menu highlighting when BASE_PATH is set
* [#1034](https://github.com/digitalocean/netbox/issues/1034) - Added migration missing from v1.9.4 release

---

v1.9.3 (2017-03-23)

## Improvements

* [#972](https://github.com/digitalocean/netbox/issues/972) - Add ability to filter connections list by device name
* [#974](https://github.com/digitalocean/netbox/issues/974) - Added MAC address filter to API interfaces list
* [#978](https://github.com/digitalocean/netbox/issues/978) - Allow filtering device types by function and subdevice role
* [#981](https://github.com/digitalocean/netbox/issues/981) - Allow filtering primary objects by a given set of IDs
* [#983](https://github.com/digitalocean/netbox/issues/983) - Include peer device names when listing circuits in device view

## Bug Fixes

* [#967](https://github.com/digitalocean/netbox/issues/967) - Fix error when assigning a new interface to a LAG

---

v1.9.2 (2017-03-14)

## Bug Fixes

* [#950](https://github.com/digitalocean/netbox/issues/950) - Fix site_id error on child device import
* [#956](https://github.com/digitalocean/netbox/issues/956) - Correct bug affecting unnamed rackless devices
* [#957](https://github.com/digitalocean/netbox/issues/957) - Correct device site filter count to include unracked devices
* [#963](https://github.com/digitalocean/netbox/issues/963) - Fix bug in IPv6 address range expansion
* [#964](https://github.com/digitalocean/netbox/issues/964) - Fix bug when bulk editing/deleting filtered set of objects

---

v1.9.1 (2017-03-08)

## Improvements

* [#945](https://github.com/digitalocean/netbox/issues/945) - Display the current user in the navigation menu
* [#946](https://github.com/digitalocean/netbox/issues/946) - Disregard mask length when filtering IP addresses by a parent prefix

## Bug Fixes

* [#941](https://github.com/digitalocean/netbox/issues/941) - Corrected old references to rack.site on Device
* [#943](https://github.com/digitalocean/netbox/issues/943) - Child prefixes missing on Python 3
* [#944](https://github.com/digitalocean/netbox/issues/944) - Corrected console and power connection form behavior
* [#948](https://github.com/digitalocean/netbox/issues/948) - Region name should be hyperlinked to site list

---

v1.9.0-r1 (2017-03-03)

## New Features

### Rack Reservations ([#36](https://github.com/digitalocean/netbox/issues/36))

Users can now reserve an arbitrary number of units within a rack, adding a comment noting their intentions. Reservations do not interfere with installed devices: It is possible to reserve a unit for future use even if it is currently occupied by a device.

### Interface Groups ([#105](https://github.com/digitalocean/netbox/issues/105))

A new Link Aggregation Group (LAG) virtual form factor has been added. Physical interfaces can be assigned to a parent LAG interface to represent a port-channel or similar logical bundling of links.

### Regions ([#164](https://github.com/digitalocean/netbox/issues/164))

A new region model has been introduced to allow for the geographic organization of sites. Regions can be nested recursively to form a hierarchy.

### Rackless Devices ([#198](https://github.com/digitalocean/netbox/issues/198))

Previous releases required each device to be assigned to a particular rack within a site. This requirement has been relaxed so that devices must only be assigned to a site, and may optionally be assigned to a rack.

### Global VLANs ([#235](https://github.com/digitalocean/netbox/issues/235))

Assignment of VLANs and VLAN groups to sites is now optional, allowing for the representation of a VLAN spanning multiple sites.

## Improvements

* [#862](https://github.com/digitalocean/netbox/issues/862) - Show both IPv6 and IPv4 primary IPs in device list
* [#894](https://github.com/digitalocean/netbox/issues/894) - Expand device name max length to 64 characters
* [#898](https://github.com/digitalocean/netbox/issues/898) - Expanded circuits list in provider view rack face
* [#901](https://github.com/digitalocean/netbox/issues/901) - Support for filtering prefixes and IP addresses by mask length

## Bug Fixes

* [#872](https://github.com/digitalocean/netbox/issues/872) - Fixed TypeError on bulk IP address creation (Python 3)
* [#884](https://github.com/digitalocean/netbox/issues/884) - Preserve selected rack unit when changing a device's rack face
* [#892](https://github.com/digitalocean/netbox/issues/892) - Restored missing edit/delete buttons when viewing child prefixes and IP addresses from a parent object
* [#897](https://github.com/digitalocean/netbox/issues/897) - Fixed power connections CSV export
* [#903](https://github.com/digitalocean/netbox/issues/903) - Only alert on missing critical connections if present in the parent device type
* [#935](https://github.com/digitalocean/netbox/issues/935) - Fix form validation error when connecting an interface using live search
* [#937](https://github.com/digitalocean/netbox/issues/937) - Region assignment should be optional when creating a site
* [#938](https://github.com/digitalocean/netbox/issues/938) - Provider view yields an error if one or more circuits is assigned to a tenant

---

v1.8.4 (2017-02-03)

## Improvements

* [#856](https://github.com/digitalocean/netbox/issues/856) - Strip whitespace from fields during CSV import

## Bug Fixes

* [#851](https://github.com/digitalocean/netbox/issues/851) - Resolve encoding issues during import/export (Python 3)
* [#854](https://github.com/digitalocean/netbox/issues/854) - Correct processing of get_return_url() in ObjectDeleteView
* [#859](https://github.com/digitalocean/netbox/issues/859) - Fix Javascript for connection status toggle button on device view
* [#861](https://github.com/digitalocean/netbox/issues/861) - Avoid overwriting device primary IP assignment from alternate family during bulk import of IP addresses
* [#865](https://github.com/digitalocean/netbox/issues/865) - Fix server error when attempting to delete a protected object parent (Python 3)

---

v1.8.3 (2017-01-26)

## Improvements

* [#782](https://github.com/digitalocean/netbox/issues/782) - Allow filtering devices list by manufacturer
* [#820](https://github.com/digitalocean/netbox/issues/820) - Add VLAN column to parent prefixes table on IP address view
* [#821](https://github.com/digitalocean/netbox/issues/821) - Support for comma separation in bulk IP/interface creation
* [#827](https://github.com/digitalocean/netbox/issues/827) - **Introduced support for Python 3**
* [#836](https://github.com/digitalocean/netbox/issues/836) - Add "deprecated" status for IP addresses
* [#841](https://github.com/digitalocean/netbox/issues/841) - Merged search and filter forms on all object lists

## Bug Fixes

* [#816](https://github.com/digitalocean/netbox/issues/816) - Redirect back to parent prefix view after deleting child prefixes termination
* [#817](https://github.com/digitalocean/netbox/issues/817) - Update last_updated time of a circuit when editing a child termination
* [#830](https://github.com/digitalocean/netbox/issues/830) - Redirect user to device view after editing a device component
* [#840](https://github.com/digitalocean/netbox/issues/840) - Correct API path resolution for secrets when BASE_PATH is configured
* [#844](https://github.com/digitalocean/netbox/issues/844) - Apply order_naturally() to API interfaces list
* [#845](https://github.com/digitalocean/netbox/issues/845) - Fix missing edit/delete buttons on object tables for non-superusers


---

v1.8.2 (2017-01-18)

## Improvements

* [#284](https://github.com/digitalocean/netbox/issues/284) - Enabled toggling of interface display order per device type
* [#760](https://github.com/digitalocean/netbox/issues/760) - Redirect user back to device view after deleting an assigned IP address
* [#783](https://github.com/digitalocean/netbox/issues/783) - Add a description field to the Circuit model
* [#797](https://github.com/digitalocean/netbox/issues/797) - Add description column to VLANs table
* [#803](https://github.com/digitalocean/netbox/issues/803) - Clarify that no child objects are deleted when deleting a prefix
* [#805](https://github.com/digitalocean/netbox/issues/805) - Linkify site column in device table

## Bug Fixes

* [#776](https://github.com/digitalocean/netbox/issues/776) - Prevent circuits from appearing twice while searching
* [#778](https://github.com/digitalocean/netbox/issues/778) - Corrected an issue preventing multiple interfaces with the same position ID from appearing in a device's interface list
* [#785](https://github.com/digitalocean/netbox/issues/785) - Trigger validation error when importing a prefix assigned to a nonexistent VLAN
* [#802](https://github.com/digitalocean/netbox/issues/802) - Fixed enforcement of ENFORCE_GLOBAL_UNIQUE for prefixes
* [#807](https://github.com/digitalocean/netbox/issues/807) - Redirect user back to form when adding IP addresses in bulk and "create and add another" is clicked
* [#810](https://github.com/digitalocean/netbox/issues/810) - Suppress unique IP validation on invalid IP addresses and prefixes

---

v1.8.1 (2017-01-04)

## Improvements

* [#771](https://github.com/digitalocean/netbox/issues/771) - Don't automatically redirect user when only one object is returned in a list

## Bug Fixes

* [#764](https://github.com/digitalocean/netbox/issues/764) - Encapsulate in double quotes values containing commas when exporting to CSV
* [#767](https://github.com/digitalocean/netbox/issues/767) - Fixes xconnect_id error when searching for circuits
* [#769](https://github.com/digitalocean/netbox/issues/769) - Show default value for boolean custom fields
* [#772](https://github.com/digitalocean/netbox/issues/772) - Fixes TypeError in API RackUnitListView when no device is excluded

---

v1.8.0 (2017-01-03)

## New Features

### Point-to-Point Circuits ([#49](https://github.com/digitalocean/netbox/issues/49))

Until now, NetBox has supported tracking only one end of a data circuit. This is fine for Internet connections where you don't care (or know) much about the provider side of the circuit, but many users need the ability to track inter-site circuits as well. This release expands circuit modeling so that each circuit can have an A and/or Z side. Each endpoint must be terminated to a site, and may optionally be terminated to a specific device and interface within that site.

### L4 Services ([#539](https://github.com/digitalocean/netbox/issues/539))

Our first major community contribution introduces the ability to track discrete TCP and UDP services associated with a device (for example, SSH or HTTP). Each service can optionally be assigned to one or more specific IP addresses belonging to the device. Thanks to [@if-fi](https://github.com/if-fi) for the addition!

## Improvements

* [#122](https://github.com/digitalocean/netbox/issues/122) - Added comments field to device types
* [#181](https://github.com/digitalocean/netbox/issues/181) - Implemented support for bulk IP address creation
* [#613](https://github.com/digitalocean/netbox/issues/613) - Added prefixes column to VLAN list; added VLAN column to prefix list
* [#716](https://github.com/digitalocean/netbox/issues/716) - Add ASN field to site bulk edit form
* [#722](https://github.com/digitalocean/netbox/issues/722) - Enabled custom fields for device types
* [#743](https://github.com/digitalocean/netbox/issues/743) - Enabled bulk creation of all device components
* [#756](https://github.com/digitalocean/netbox/issues/756) - Added contact details to site model

## Bug Fixes

* [#563](https://github.com/digitalocean/netbox/issues/563) - Allow a device to be flipped from one rack face to the other without moving it
* [#658](https://github.com/digitalocean/netbox/issues/658) - Enabled conditional treatment of network/broadcast IPs for a prefix by defining it as a pool
* [#741](https://github.com/digitalocean/netbox/issues/741) - Hide "select all" button for users without edit permissions
* [#744](https://github.com/digitalocean/netbox/issues/744) - Fixed export of sites without an AS number
* [#747](https://github.com/digitalocean/netbox/issues/747) - Fixed natural_order_by integer cast error on large numbers
* [#751](https://github.com/digitalocean/netbox/issues/751) - Fixed python-cryptography installation issue on Debian
* [#763](https://github.com/digitalocean/netbox/issues/763) - Added missing fields to CSV exports for racks and prefixes

---

v1.7.3 (2016-12-08)

## Bug Fixes

* [#724](https://github.com/digitalocean/netbox/issues/724) - Exempt API views from LoginRequiredMiddleware to enable basic HTTP authentication when LOGIN_REQUIRED is true
* [#729](https://github.com/digitalocean/netbox/issues/729) - Corrected cancellation links when editing secondary objects
* [#732](https://github.com/digitalocean/netbox/issues/732) - Allow custom select field values to be deselected if the field is not required
* [#733](https://github.com/digitalocean/netbox/issues/733) - Fixed MAC address filter on device list
* [#734](https://github.com/digitalocean/netbox/issues/734) - Corrected display of device type when editing a device

---

v1.7.2-r1 (2016-12-06)

## Improvements

* [#663](https://github.com/digitalocean/netbox/issues/663) - Added MAC address search field to device list
* [#672](https://github.com/digitalocean/netbox/issues/672) - Increased the selection of available colors for rack and device roles
* [#695](https://github.com/digitalocean/netbox/issues/695) - Added is_private field to RIR

## Bug Fixes

* [#677](https://github.com/digitalocean/netbox/issues/677) - Fix setuptools installation error on Debian 8.6
* [#696](https://github.com/digitalocean/netbox/issues/696) - Corrected link to VRF in prefix and IP address breadcrumbs
* [#702](https://github.com/digitalocean/netbox/issues/702) - Improved Unicode support for custom fields
* [#712](https://github.com/digitalocean/netbox/issues/712) - Corrected export of tenants which are not assigned to a group
* [#713](https://github.com/digitalocean/netbox/issues/713) - Include a label for the comments field when editing circuits, providers, or racks in bulk
* [#718](https://github.com/digitalocean/netbox/issues/718) - Restore is_primary field on IP assignment form
* [#723](https://github.com/digitalocean/netbox/issues/723) - API documentation is now accessible when using BASE_PATH
* [#727](https://github.com/digitalocean/netbox/issues/727) - Corrected error in rack elevation display (v1.7.2)

---

v1.7.1 (2016-11-15)

## Improvements

* [#667](https://github.com/digitalocean/netbox/issues/667) - Added prefix utilization statistics to the RIR list view
* [#685](https://github.com/digitalocean/netbox/issues/685) - When assigning an IP to a device, automatically select the interface if only one exists

## Bug Fixes

* [#674](https://github.com/digitalocean/netbox/issues/674) - Fix assignment of status to imported IP addresses
* [#676](https://github.com/digitalocean/netbox/issues/676) - Server error when bulk editing device types
* [#678](https://github.com/digitalocean/netbox/issues/678) - Server error on device import specifying an invalid device type
* [#691](https://github.com/digitalocean/netbox/issues/691) - Allow the assignment of power ports to PDUs
* [#692](https://github.com/digitalocean/netbox/issues/692) - Form errors are not displayed on checkbox fields

---

v1.7.0 (2016-11-03)

## New Features

### IP address statuses ([#87](https://github.com/digitalocean/netbox/issues/87))

An IP address can now be designated as active, reserved, or DHCP. The DHCP status implies that the IP address is part of a DHCP pool and may or may not be assigned to a DHCP client.

### Top-to-bottom rack numbering ([#191](https://github.com/digitalocean/netbox/issues/191))

Racks can now be set to have descending rack units, with U1 at the top of the rack. When adding a device to a rack with descending units, be sure to position it in the **lowest-numbered** unit which it occupies (this will be physically the topmost unit).

## Improvements
* [#211](https://github.com/digitalocean/netbox/issues/211) - Allow device assignment and removal from IP address view
* [#630](https://github.com/digitalocean/netbox/issues/630) - Added a custom 404 page
* [#652](https://github.com/digitalocean/netbox/issues/652) - Use password input controls when editing secrets
* [#654](https://github.com/digitalocean/netbox/issues/654) - Added Cisco FlexStack and FlexStack Plus form factors
* [#661](https://github.com/digitalocean/netbox/issues/661) - Display relevant IP addressing when viewing a circuit

## Bug Fixes
* [#632](https://github.com/digitalocean/netbox/issues/632) - Use semicolons instead of commas to separate regexes in topology maps
* [#647](https://github.com/digitalocean/netbox/issues/647) - Extend form used when assigning an IP to a device
* [#657](https://github.com/digitalocean/netbox/issues/657) - Unicode error when adding device modules
* [#660](https://github.com/digitalocean/netbox/issues/660) - Corrected calculation of utilized space in rack list
* [#664](https://github.com/digitalocean/netbox/issues/664) - Fixed bulk creation of interfaces across multiple devices

---

v1.6.3 (2016-10-19)

## Improvements

* [#353](https://github.com/digitalocean/netbox/issues/353) - Bulk editing of device and device type interfaces
* [#527](https://github.com/digitalocean/netbox/issues/527) - Support for nullification of fields when bulk editing
* [#592](https://github.com/digitalocean/netbox/issues/592) - Allow space-delimited lists of ALLOWED_HOSTS in Docker
* [#608](https://github.com/digitalocean/netbox/issues/608) - Added "select all" button for device and device type components

## Bug Fixes

* [#602](https://github.com/digitalocean/netbox/issues/602) - Correct display of custom integer fields with value of 0 or 1
* [#604](https://github.com/digitalocean/netbox/issues/604) - Correct display of unnamed devices in form selection fields
* [#611](https://github.com/digitalocean/netbox/issues/611) - Power/console/interface connection import: status field should be case-insensitive
* [#615](https://github.com/digitalocean/netbox/issues/615) - Account for BASE_PATH in static URLs and during login
* [#616](https://github.com/digitalocean/netbox/issues/616) - Correct display of custom URL fields

---

v1.6.2-r1 (2016-10-04)

## Improvements

* [#212](https://github.com/digitalocean/netbox/issues/212) - Introduced the `BASE_PATH` configuration setting to allow running NetBox in a URL subdirectory
* [#345](https://github.com/digitalocean/netbox/issues/345) - Bulk edit: allow user to select all objects on page or all matching query
* [#475](https://github.com/digitalocean/netbox/issues/475) - Display "add" buttons at top and bottom of all device/device type panels
* [#480](https://github.com/digitalocean/netbox/issues/480) - Improved layout on mobile devices
* [#481](https://github.com/digitalocean/netbox/issues/481) - Require interface creation before trying to assign an IP to a device
* [#575](https://github.com/digitalocean/netbox/issues/575) - Allow all valid URL schemes in custom fields
* [#579](https://github.com/digitalocean/netbox/issues/579) - Add a description field to export templates

## Bug Fixes

* [#466](https://github.com/digitalocean/netbox/issues/466) - Validate available free space for all instances when increasing the U height of a device type
* [#571](https://github.com/digitalocean/netbox/issues/571) - Correct rack group filter on device list
* [#576](https://github.com/digitalocean/netbox/issues/576) - Delete all relevant CustomFieldValues when deleting a CustomFieldChoice
* [#581](https://github.com/digitalocean/netbox/issues/581) - Correct initialization of custom boolean and select fields
* [#591](https://github.com/digitalocean/netbox/issues/591) - Correct display of component creation buttons in device type view

---

v1.6.1-r1 (2016-09-21)

## Improvements
* [#415](https://github.com/digitalocean/netbox/issues/415) - Add an expand/collapse toggle button to the prefix list
* [#552](https://github.com/digitalocean/netbox/issues/552) - Allow filtering on custom select fields by "none"
* [#561](https://github.com/digitalocean/netbox/issues/561) - Make custom fields accessible from within export templates

## Bug Fixes
* [#493](https://github.com/digitalocean/netbox/issues/493) - CSV import support for UTF-8
* [#531](https://github.com/digitalocean/netbox/issues/531) - Order prefix list by VRF assignment
* [#542](https://github.com/digitalocean/netbox/issues/542) - Add LDAP support in Docker
* [#557](https://github.com/digitalocean/netbox/issues/557) - Add 'global' choice to VRF filter for prefixes and IP addresses
* [#558](https://github.com/digitalocean/netbox/issues/558) - Update slug field when name is populated without a key press
* [#562](https://github.com/digitalocean/netbox/issues/562) - Fixed bulk interface creation
* [#564](https://github.com/digitalocean/netbox/issues/564) - Display custom fields for all applicable objects

---

v1.6.0 (2016-09-13)

## New Features

### Custom Fields ([#129](https://github.com/digitalocean/netbox/issues/129))

Users can now create custom fields to associate arbitrary data with core NetBox objects. For example, you might want to add a geolocation tag to IP prefixes, or a ticket number to each device. Text, integer, boolean, date, URL, and selection fields are supported.

## Improvements

* [#489](https://github.com/digitalocean/netbox/issues/489) - Docker file now builds from a `python:2.7-wheezy` base instead of `ubuntu:14.04`
* [#540](https://github.com/digitalocean/netbox/issues/540) - Add links for VLAN roles under VLAN navigation menu
* Added new interface form factors
* Added address family filters to aggregate and prefix lists

## Bug Fixes

* [#476](https://github.com/digitalocean/netbox/issues/476) - Corrected rack import instructions
* [#484](https://github.com/digitalocean/netbox/issues/484) - Allow bulk deletion of >1K objects
* [#486](https://github.com/digitalocean/netbox/issues/486) - Prompt for secret key only if updating a secret's value
* [#490](https://github.com/digitalocean/netbox/issues/490) - Corrected display of circuit commit rate
* [#495](https://github.com/digitalocean/netbox/issues/495) - Include tenant in prefix and IP CSV export
* [#507](https://github.com/digitalocean/netbox/issues/507) - Corrected rendering of nav menu on screens narrower than 1200px
* [#515](https://github.com/digitalocean/netbox/issues/515) - Clarified instructions for the "face" field when importing devices
* [#522](https://github.com/digitalocean/netbox/issues/522) - Remove obsolete check for staff status when bulk deleting objects
* [#544](https://github.com/digitalocean/netbox/issues/544) - Strip CRLF-style line terminators from rendered export templates

---

v1.5.2 (2016-08-16)

## Bug Fixes

* [#460](https://github.com/digitalocean/netbox/issues/460) - Corrected ordering of IP addresses with differing prefix lengths
* [#463](https://github.com/digitalocean/netbox/issues/463) - Prevent pre-population of livesearch field with '---------'
* [#467](https://github.com/digitalocean/netbox/issues/467) - Include prefixes and IPs which inherit tenancy from their VRF in tenant stats
* [#468](https://github.com/digitalocean/netbox/issues/468) - Don't allow connected interfaces to be changed to the "virtual" form factor
* [#469](https://github.com/digitalocean/netbox/issues/469) - Added missing import buttons to list views
* [#472](https://github.com/digitalocean/netbox/issues/472) - Hide the connection button for interfaces which have a circuit terminated to them

---

v1.5.1 (2016-08-11)

## Improvements

* [#421](https://github.com/digitalocean/netbox/issues/421) - Added an asset tag field to devices
* [#456](https://github.com/digitalocean/netbox/issues/456) - Added IP search box to home page
* Colorized rack and device roles

## Bug Fixes

* [#454](https://github.com/digitalocean/netbox/issues/454) - Corrected error on rack export
* [#457](https://github.com/digitalocean/netbox/issues/457) - Added role field to rack edit form

---

v1.5.0 (2016-08-10)

## New Features

### Rack Enhancements ([#180](https://github.com/digitalocean/netbox/issues/180), [#241](https://github.com/digitalocean/netbox/issues/241))

Like devices, racks can now be assigned to functional roles. This allows users to group racks by designated function as well as by physical location (rack groups). Additionally, rack can now have a defined rail-to-rail width (19 or 23 inches) and a type (two-post-rack, cabinet, etc.).

## Improvements

* [#149](https://github.com/digitalocean/netbox/issues/149) - Added discrete upstream speed field for circuits
* [#157](https://github.com/digitalocean/netbox/issues/157) - Added manufacturer field for device modules
* We have a logo!
* Upgraded to Django 1.10

## Bug Fixes

* [#433](https://github.com/digitalocean/netbox/issues/433) - Corrected form validation when editing child devices
* [#442](https://github.com/digitalocean/netbox/issues/442) - Corrected child device import instructions
* [#443](https://github.com/digitalocean/netbox/issues/443) - Correctly display and initialize VRF for creation of new IP addresses
* [#444](https://github.com/digitalocean/netbox/issues/444) - Corrected prefix model validation
* [#445](https://github.com/digitalocean/netbox/issues/445) - Limit rack height to between 1U and 100U (inclusive)

---

v1.4.2 (2016-08-06)

## Improvements

* [#167](https://github.com/digitalocean/netbox/issues/167) - Added new interface form factors
* [#253](https://github.com/digitalocean/netbox/issues/253) - Added new interface form factors
* [#434](https://github.com/digitalocean/netbox/issues/434) - Restored admin UI access to user action history (however bulk deletion is disabled)
* [#435](https://github.com/digitalocean/netbox/issues/435) - Added an "add prefix" button to the VLAN view

## Bug Fixes

* [#425](https://github.com/digitalocean/netbox/issues/425) - Ignore leading and trailing periods when generating a slug
* [#427](https://github.com/digitalocean/netbox/issues/427) - Prevent error when duplicate IPs are present in a prefix's IP list
* [#429](https://github.com/digitalocean/netbox/issues/429) - Correct redirection of user when adding a secret to a device

---

v1.4.1 (2016-08-03)

## Improvements

* [#289](https://github.com/digitalocean/netbox/issues/289) - Annotate available ranges in prefix IP list
* [#412](https://github.com/digitalocean/netbox/issues/412) - Tenant group assignment is no longer mandatory
* [#422](https://github.com/digitalocean/netbox/issues/422) - CSV import now supports double-quoting values which contain commas

## Bug Fixes

* [#395](https://github.com/digitalocean/netbox/issues/395) - Show child prefixes from all VRFs if the parent belongs to the global table
* [#406](https://github.com/digitalocean/netbox/issues/406) - Fixed circuit list rendring when filtering on port speed or commit rate
* [#409](https://github.com/digitalocean/netbox/issues/409) - Filter IPs and prefixes by tenant slug rather than by its PK
* [#411](https://github.com/digitalocean/netbox/issues/411) - Corrected title of secret roles view
* [#419](https://github.com/digitalocean/netbox/issues/419) - Fixed a potential database performance issue when gathering tenant statistics

---

v1.4.0 (2016-08-01)

## New Features

### Multitenancy ([#16](https://github.com/digitalocean/netbox/issues/16))

NetBox now supports tenants and tenant groups. Sites, racks, devices, VRFs, prefixes, IP addresses, VLANs, and circuits can be assigned to tenants to track the allocation of these resources among customers or internal departments. If a prefix or IP address does not have a tenant assigned, it will fall back to the tenant assigned to its parent VRF (where applicable).

## Improvements

* [#176](https://github.com/digitalocean/netbox/issues/176) - Introduced seed data for new installs
* [#358](https://github.com/digitalocean/netbox/issues/358) - Improved search for all objects
* [#394](https://github.com/digitalocean/netbox/issues/394) - Improved VRF selection during bulk editing of prefixes and IP addresses
* Miscellaneous cosmetic improvements to the UI

## Bug Fixes

* [#392](https://github.com/digitalocean/netbox/issues/392) - Don't include child devices in non-racked devices table
* [#397](https://github.com/digitalocean/netbox/issues/397) - Only include child IPs which belong to the same VRF as the parent prefix

---

v1.3.2 (2016-07-26)

## Improvements

* [#292](https://github.com/digitalocean/netbox/issues/292) - Added part_number field to DeviceType
* [#363](https://github.com/digitalocean/netbox/issues/363) - Added a description field to the VLAN model
* [#374](https://github.com/digitalocean/netbox/issues/374) - Increased VLAN name length to 64 characters
* Enabled bulk deletion of interfaces from devices

## Bug Fixes

* [#359](https://github.com/digitalocean/netbox/issues/359) - Corrected the DCIM API endpoint for finding related connections
* [#370](https://github.com/digitalocean/netbox/issues/370) - Notify user when secret decryption fails
* [#381](https://github.com/digitalocean/netbox/issues/381) - Fix 'u_consumed' error on rack import
* [#384](https://github.com/digitalocean/netbox/issues/384) - Fixed description field's maximum length on IPAM bulk edit forms
* [#385](https://github.com/digitalocean/netbox/issues/385) - Fixed error when deleting a user with one or more associated UserActions

---

v1.3.1 (2016-07-21)

## Improvements

* [#258](https://github.com/digitalocean/netbox/issues/258) - Add an API endpoint to list interface connections
* [#303](https://github.com/digitalocean/netbox/issues/303) - Improved numeric ordering of sites, racks, and devices
* [#304](https://github.com/digitalocean/netbox/issues/304) - Display utilization percentage on rack list
* [#327](https://github.com/digitalocean/netbox/issues/327) - Disable rack assignment for installed child devices

## Bug Fixes

* [#331](https://github.com/digitalocean/netbox/issues/331) - Add group field to VLAN bulk edit form
* Miscellaneous improvements to Unicode handling

---

v1.3.0 (2016-07-18)

## New Features

* [#42](https://github.com/digitalocean/netbox/issues/42) - Allow assignment of VLAN on prefix import
* [#43](https://github.com/digitalocean/netbox/issues/43) - Toggling of IP space uniqueness within a VRF
* [#111](https://github.com/digitalocean/netbox/issues/111) - Introduces VLAN groups
* [#227](https://github.com/digitalocean/netbox/issues/227) - Support for bulk import of child devices

## Bug Fixes

* [#301](https://github.com/digitalocean/netbox/issues/301) - Prevent deletion of DeviceBay when installed device is deleted
* [#306](https://github.com/digitalocean/netbox/issues/306) - Fixed device import to allow an unspecified rack face
* [#307](https://github.com/digitalocean/netbox/issues/307) - Catch `RelatedObjectDoesNotExist` when an invalid device type is defined during device import
* [#308](https://github.com/digitalocean/netbox/issues/308) - Update rack assignment for all child devices when moving a parent device
* [#311](https://github.com/digitalocean/netbox/issues/311) - Fix assignment of primary_ip on IP address import
* [#317](https://github.com/digitalocean/netbox/issues/317) - Rack elevation display fix for device types greater than 42U in height
* [#320](https://github.com/digitalocean/netbox/issues/320) - Disallow import of prefixes with host masks
* [#322](https://github.com/digitalocean/netbox/issues/320) - Corrected VLAN import behavior

---

v1.2.2 (2016-07-14)

## Improvements

* [#174](https://github.com/digitalocean/netbox/issues/174) - Added search and site filter to provider list
* [#270](https://github.com/digitalocean/netbox/issues/270) - Added the ability to filter devices by rack group

## Bug Fixes

* [#115](https://github.com/digitalocean/netbox/issues/115) - Fix deprecated django.core.context_processors reference
* [#268](https://github.com/digitalocean/netbox/issues/268) - Added support for entire 32-bit ASN space
* [#282](https://github.com/digitalocean/netbox/issues/282) - De-select "all" checkbox if one or more objects are deselected
* [#290](https://github.com/digitalocean/netbox/issues/290) - Always display management interfaces for a device type (even if `is_network_device` is not set)

---

v1.2.1 (2016-07-13)

**Note:** This release introduces a new dependency ([natsort](https://pypi.python.org/pypi/natsort)). Be sure to run `upgrade.sh` if upgrading from a previous release.

## Improvements

* [#285](https://github.com/digitalocean/netbox/issues/285) - Added the ability to prefer IPv4 over IPv6 for primary device IPs

## Bug Fixes

* [#243](https://github.com/digitalocean/netbox/issues/243) - Improved ordering of device object lists
* [#271](https://github.com/digitalocean/netbox/issues/271) - Fixed primary_ip bug in secrets API
* [#274](https://github.com/digitalocean/netbox/issues/274) - Fixed primary_ip bug in DCIM admin UI
* [#275](https://github.com/digitalocean/netbox/issues/275) - Fixed bug preventing the expansion of an existing aggregate

---

v1.2.0 (2016-07-12)

## New Features

* [#73](https://github.com/digitalocean/netbox/issues/73) - Added optional persistent banner
* [#93](https://github.com/digitalocean/netbox/issues/73) - Ability to set both IPv4 and IPv6 primary IPs for devices
* [#203](https://github.com/digitalocean/netbox/issues/203) - Introduced support for LDAP

## Bug Fixes

* [#162](https://github.com/digitalocean/netbox/issues/228) - Fixed support for Unicode characters in rack/device/VLAN names
* [#228](https://github.com/digitalocean/netbox/issues/228) - Corrected conditional inclusion of device bay templates
* [#246](https://github.com/digitalocean/netbox/issues/246) - Corrected Docker build instructions
* [#260](https://github.com/digitalocean/netbox/issues/260) - Fixed error on admin UI device type list
* Miscellaneous layout improvements for mobile devices

---

v1.1.0 (2016-07-07)

## New Features

* [#107](https://github.com/digitalocean/netbox/pull/107) - Docker support
* [#91](https://github.com/digitalocean/netbox/issues/91) - Support for subdevices within a device
* [#170](https://github.com/digitalocean/netbox/pull/170) - Added MAC address field to interfaces

## Bug Fixes

* [#169](https://github.com/digitalocean/netbox/issues/169) - Fix rendering of cancellation URL when editing objects
* [#183](https://github.com/digitalocean/netbox/issues/183) - Ignore vi swap files
* [#209](https://github.com/digitalocean/netbox/issues/209) - Corrected error when not confirming component template deletions
* [#214](https://github.com/digitalocean/netbox/issues/214) - Fixed redundant message on bulk interface creation
* [#68](https://github.com/digitalocean/netbox/issues/68) - Improved permissions-related error reporting for secrets

---

v1.0.7-r1 (2016-07-05)

* [#199](https://github.com/digitalocean/netbox/issues/199) - Correct IP address validation

---

v1.0.7 (2016-06-30)

**Note:** If upgrading from a previous release, be sure to run ./upgrade.sh after downloading the new code.
* [#135](https://github.com/digitalocean/netbox/issues/135): Fixed display of navigation menu on mobile screens
* [#141](https://github.com/digitalocean/netbox/issues/141): Fixed rendering of "getting started" guide
* Modified upgrade.sh to use sudo for pip installations
* [#109](https://github.com/digitalocean/netbox/issues/109): Hide the navigation menu from anonymous users if login is required
* [#143](https://github.com/digitalocean/netbox/issues/143): Add help_text to Device.position
* [#136](https://github.com/digitalocean/netbox/issues/136): Prefixes which have host bits set will trigger an error instead of being silently corrected
* [#140](https://github.com/digitalocean/netbox/issues/140): Improved support for Unicode in object names

---

1.0.0 (2016-06-27)

NetBox was originally developed internally at DigitalOcean by the network development team. This release marks the debut of NetBox as an open source project.<|MERGE_RESOLUTION|>--- conflicted
+++ resolved
@@ -1,4 +1,3 @@
-<<<<<<< HEAD
 v2.6.0 (FUTURE)
 
 ## Bug Fixes (From Beta)
@@ -211,7 +210,9 @@
 ## Bug Fixes
 
 * [#2968](https://github.com/digitalocean/netbox/issues/2968) - Correct API documentation for SerializerMethodFields
-=======
+
+---
+
 2.5.13 (2019-05-31)
 
 ## Enhancements
@@ -236,7 +237,6 @@
 * [#3223](https://github.com/digitalocean/netbox/issues/3223) - Fix filtering devices by "has power outlets"
 * [#3227](https://github.com/digitalocean/netbox/issues/3227) - Fix exception when deleting a circuit with a termination(s)
 * [#3228](https://github.com/digitalocean/netbox/issues/3228) - Fixed login link retaining query parameters
->>>>>>> f9dba8a7
 
 ---
 
